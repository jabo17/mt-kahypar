/*******************************************************************************
 * This file is part of KaHyPar.
 *
 * Copyright (C) 2014-2016 Sebastian Schlag <sebastian.schlag@kit.edu>
 *
 * KaHyPar is free software: you can redistribute it and/or modify
 * it under the terms of the GNU General Public License as published by
 * the Free Software Foundation, either version 3 of the License, or
 * (at your option) any later version.
 *
 * KaHyPar is distributed in the hope that it will be useful,
 * but WITHOUT ANY WARRANTY; without even the implied warranty of
 * MERCHANTABILITY or FITNESS FOR A PARTICULAR PURPOSE.  See the
 * GNU General Public License for more details.
 *
 * You should have received a copy of the GNU General Public License
 * along with KaHyPar.  If not, see <http://www.gnu.org/licenses/>.
 *
 ******************************************************************************/

#pragma once
#include <array>
#include <chrono>
#include <fstream>
#include <string>

#include "mt-kahypar/definitions.h"
#include "mt-kahypar/partition/context.h"
#include "mt-kahypar/partition/metrics.h"
#include "mt-kahypar/utils/stats.h"
#include "mt-kahypar/utils/timer.h"

namespace mt_kahypar {
namespace io {
namespace serializer {
static inline void serialize(const Hypergraph& hypergraph,
                             const Context& context,
                             const std::chrono::duration<double>& elapsed_seconds) {
  if (context.partition.sp_process_output) {
    std::ostringstream oss;
    oss << "RESULT"
        << " graph=" << context.partition.graph_filename.substr(
      context.partition.graph_filename.find_last_of('/') + 1)
        << " numHNs=" << hypergraph.initialNumNodes()
        << " numHEs=" << hypergraph.initialNumEdges()
        << " mode=" << context.partition.mode
        << " objective=" << context.partition.objective
        << " k=" << context.partition.k
        << " epsilon=" << context.partition.epsilon
        << " seed=" << context.partition.seed
        << " he_size_threshold=" << context.partition.hyperedge_size_threshold
        << " perfect_balanced_part_weight=" << context.partition.perfect_balance_part_weights[0]
        << " max_part_weight=" << context.partition.max_part_weights[0]
        << " total_graph_weight=" << hypergraph.totalWeight()
        << " use_community_structure_from_file=" << std::boolalpha << context.preprocessing.use_community_structure_from_file
        << " community_load_balancing_strategy=" << context.preprocessing.community_detection.load_balancing_strategy
        << " community_size_constraint_factor=" << context.preprocessing.community_detection.size_constraint_factor
        << " louvain_edge_weight_function=" << context.preprocessing.community_detection.edge_weight_function
        << " louvain_max_pass_iterations=" << context.preprocessing.community_detection.max_pass_iterations
        << " louvain_min_eps_improvement=" << context.preprocessing.community_detection.min_eps_improvement
        << " use_community_redistribution=" << std::boolalpha << context.preprocessing.community_redistribution.use_community_redistribution
        << " community_redistribution_assignment_strategy=" << context.preprocessing.community_redistribution.assignment_strategy
        << " community_redistribution_assignment_objective=" << context.preprocessing.community_redistribution.assignment_objective
        << " coarsening_algorithm=" << context.coarsening.algorithm
        << " contraction_limit_multiplier=" << context.coarsening.contraction_limit_multiplier
        << " max_allowed_weight_multiplier=" << context.coarsening.max_allowed_weight_multiplier
        << " use_high_degree_vertex_threshold=" << std::boolalpha << context.coarsening.use_high_degree_vertex_threshold
        << " max_allowed_node_weight=" << context.coarsening.max_allowed_node_weight
        << " contraction_limit=" << context.coarsening.contraction_limit
        << " hypernode_weight_fraction=" << context.coarsening.hypernode_weight_fraction
        << " high_degree_vertex_threshold=" << context.coarsening.high_degree_vertex_threshold
        << " rating_function=" << context.coarsening.rating.rating_function
        << " rating_heavy_node_penalty_policy=" << context.coarsening.rating.heavy_node_penalty_policy
        << " rating_acceptance_policy=" << context.coarsening.rating.acceptance_policy
        << " initial_partitioning_context=" << context.initial_partitioning.context_file
        << " initial_partitioning_mode=" << context.initial_partitioning.mode
        << " initial_partitioning_runs=" << context.initial_partitioning.runs
<<<<<<< HEAD
        << " lp_algorithm=" << context.refinement.algorithm
        << " lp_maximum_iterations=" << context.refinement.maximum_iterations
        << " lp_part_weight_update_frequency=" << context.refinement.part_weight_update_frequency
        << " lp_numa_aware=" << std::boolalpha << context.refinement.numa_aware
        << " lp_rebalancing=" << std::boolalpha << context.refinement.rebalancing
        << " lp_execution_policy=" << context.refinement.execution_policy
        << " lp_execution_policy_alpha=" << context.refinement.execution_policy_alpha
=======
        << " use_batch_uncontractions=" << std::boolalpha << context.refinement.use_batch_uncontractions
        << " batch_size=" << context.refinement.batch_size
        << " lp_algorithm=" << context.refinement.label_propagation.algorithm
        << " lp_maximum_iterations=" << context.refinement.label_propagation.maximum_iterations
        << " lp_part_weight_update_frequency=" << context.refinement.label_propagation.part_weight_update_frequency
        << " lp_numa_aware=" << std::boolalpha << context.refinement.label_propagation.numa_aware
        << " lp_rebalancing=" << std::boolalpha << context.refinement.label_propagation.rebalancing
        << " lp_execution_policy=" << context.refinement.label_propagation.execution_policy
        << " lp_execution_policy_alpha=" << context.refinement.label_propagation.execution_policy_alpha
>>>>>>> 70eb4179
        << " num_threads=" << context.shared_memory.num_threads
        << " initial_hyperedge_distribution=" << context.shared_memory.initial_distribution;

    // Metrics
    oss << " cut=" << metrics::hyperedgeCut(hypergraph)
        << " soed=" << metrics::soed(hypergraph)
        << " km1=" << metrics::km1(hypergraph)
        << " absorption=" << metrics::absorption(hypergraph)
        << " imbalance=" << metrics::imbalance(hypergraph, context)
        << " totalPartitionTime=" << elapsed_seconds.count();

    // Part Weights and Sizes
    for (PartitionID i = 0; i < context.partition.k; ++i) {
      oss << " partSize" << i << "=" << hypergraph.partSize(i);
    }
    for (PartitionID i = 0; i < context.partition.k; ++i) {
      oss << " partWeight" << i << "=" << hypergraph.partWeight(i);
    }

    // Timings
    utils::Timer::instance(context.partition.detailed_timings).serialize(oss);

    // Stats
    oss << utils::Stats::instance();

    std::cout << oss.str() << std::endl;
  }
}
}  // namespace serializer
}  // namespace io
}  // namespace mt_kahypar<|MERGE_RESOLUTION|>--- conflicted
+++ resolved
@@ -75,7 +75,8 @@
         << " initial_partitioning_context=" << context.initial_partitioning.context_file
         << " initial_partitioning_mode=" << context.initial_partitioning.mode
         << " initial_partitioning_runs=" << context.initial_partitioning.runs
-<<<<<<< HEAD
+        << " use_batch_uncontractions=" << std::boolalpha << context.refinement.use_batch_uncontractions
+        << " batch_size=" << context.refinement.batch_size
         << " lp_algorithm=" << context.refinement.algorithm
         << " lp_maximum_iterations=" << context.refinement.maximum_iterations
         << " lp_part_weight_update_frequency=" << context.refinement.part_weight_update_frequency
@@ -83,17 +84,6 @@
         << " lp_rebalancing=" << std::boolalpha << context.refinement.rebalancing
         << " lp_execution_policy=" << context.refinement.execution_policy
         << " lp_execution_policy_alpha=" << context.refinement.execution_policy_alpha
-=======
-        << " use_batch_uncontractions=" << std::boolalpha << context.refinement.use_batch_uncontractions
-        << " batch_size=" << context.refinement.batch_size
-        << " lp_algorithm=" << context.refinement.label_propagation.algorithm
-        << " lp_maximum_iterations=" << context.refinement.label_propagation.maximum_iterations
-        << " lp_part_weight_update_frequency=" << context.refinement.label_propagation.part_weight_update_frequency
-        << " lp_numa_aware=" << std::boolalpha << context.refinement.label_propagation.numa_aware
-        << " lp_rebalancing=" << std::boolalpha << context.refinement.label_propagation.rebalancing
-        << " lp_execution_policy=" << context.refinement.label_propagation.execution_policy
-        << " lp_execution_policy_alpha=" << context.refinement.label_propagation.execution_policy_alpha
->>>>>>> 70eb4179
         << " num_threads=" << context.shared_memory.num_threads
         << " initial_hyperedge_distribution=" << context.shared_memory.initial_distribution;
 
