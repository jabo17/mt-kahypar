--- conflicted
+++ resolved
@@ -633,16 +633,7 @@
             po::value<size_t>((!initial_partitioning ? &context.refinement.rebalancing.det_max_rounds :
                               &context.initial_partitioning.refinement.rebalancing.det_max_rounds))->value_name(
                     "<size_t>")->default_value(0),
-<<<<<<< HEAD
-            "Deterministic rebalancer: maximum number of iterations per rebalancing call")
-            ((initial_partitioning ? "i-r-det-rebalancing-seq-find-moves": "r-det-rebalancing-seq-find-moves"),
-            po::value<size_t>((!initial_partitioning ? &context.refinement.rebalancing.det_moves_sequential :
-                              &context.initial_partitioning.refinement.rebalancing.det_moves_sequential))->value_name(
-                    "<size_t>")->default_value(0),
-            "If the number of moves for a part is larger, then execute in parallel");
-=======
             "Deterministic rebalancer: maximum number of iterations per rebalancing call");
->>>>>>> 828e45b8
     return options;
   }
 
