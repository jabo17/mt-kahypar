/*******************************************************************************
 * This file is part of KaHyPar.
 *
 * Copyright (C) 2019 Tobias Heuer <tobias.heuer@kit.edu>
 *
 * KaHyPar is free software: you can redistribute it and/or modify
 * it under the terms of the GNU General Public License as published by
 * the Free Software Foundation, either version 3 of the License, or
 * (at your option) any later version.
 *
 * KaHyPar is distributed in the hope that it will be useful,
 * but WITHOUT ANY WARRANTY; without even the implied warranty of
 * MERCHANTABILITY or FITNESS FOR A PARTICULAR PURPOSE.  See the
 * GNU General Public License for more details.
 *
 * You should have received a copy of the GNU General Public License
 * along with KaHyPar.  If not, see <http://www.gnu.org/licenses/>.
 *
 ******************************************************************************/

#pragma once

#include <boost/program_options.hpp>

#if defined(_MSC_VER)
#include <process.h>
#include <Windows.h>
#else
#include <sys/ioctl.h>
#endif

#include <cctype>
#include <fstream>
#include <limits>
#include <string>
#include <vector>

#include "mt-kahypar/io/partitioning_output.h"
#include "mt-kahypar/mt_kahypar.h"
#include "mt-kahypar/partition/context.h"

namespace po = boost::program_options;

namespace mt_kahypar {
namespace platform {
int getTerminalWidth() {
  int columns = 0;
#if defined(_MSC_VER)
  CONSOLE_SCREEN_BUFFER_INFO csbi;
  GetConsoleScreenBufferInfo(GetStdHandle(STD_OUTPUT_HANDLE), &csbi);
  columns = csbi.srWindow.Right - csbi.srWindow.Left + 1;
#else
  struct winsize w = { };
  ioctl(0, TIOCGWINSZ, &w);
  columns = w.ws_col;
#endif
  return columns;
}

int getProcessID() {
#if defined(_MSC_VER)
  return _getpid();
#else
  return getpid();
#endif
}
}  // namespace platform

po::options_description createGeneralOptionsDescription(Context& context, const int num_columns) {
  po::options_description options("General Options", num_columns);
  options.add_options()
    ("seed",
    po::value<int>(&context.partition.seed)->value_name("<int>"),
    "Seed for random number generator \n"
    "(default: -1)")
    ("cmaxnet",
    po::value<HyperedgeID>(&context.partition.hyperedge_size_threshold)->value_name("<uint64_t>"),
    "Hyperedges larger than cmaxnet are ignored during partitioning process.")
    ("objective,o",
    po::value<std::string>()->value_name("<string>")->required()->notifier([&](const std::string& s) {
      if (s == "cut") {
        context.partition.objective = kahypar::Objective::cut;
      } else if (s == "km1") {
        context.partition.objective = kahypar::Objective::km1;
      }
    }),
    "Objective: \n"
    " - cut : cut-net metric \n"
    " - km1 : (lambda-1) metric")
    ("mode,m",
    po::value<std::string>()->value_name("<string>")->required()->notifier(
      [&](const std::string& mode) {
      context.partition.mode = kahypar::modeFromString(mode);
    }),
    "Partitioning mode: \n"
    " - (recursive) bisection \n"
    " - (direct) k-way");
  return options;
}

po::options_description createGenericOptionsDescription(Context& context,
                                                        const int num_columns) {
  po::options_description generic_options("Generic Options", num_columns);
  generic_options.add_options()
    ("help", "show help message")
    ("verbose,v", po::value<bool>(&context.partition.verbose_output)->value_name("<bool>"),
    "Verbose main partitioning output")
    ("quiet,q", po::value<bool>(&context.partition.quiet_mode)->value_name("<bool>"),
    "Quiet Mode: Completely suppress console output")
    ("show-detailed-timings", po::value<bool>(&context.partition.detailed_timings)->value_name("<bool>"),
    "If true, detailed timings overview is shown")
    ("time-limit", po::value<int>(&context.partition.time_limit)->value_name("<int>"),
    "Time limit in seconds")
    ("sp-process,s", po::value<bool>(&context.partition.sp_process_output)->value_name("<bool>"),
    "Summarize partitioning results in RESULT line compatible with sqlplottools "
    "(https://github.com/bingmann/sqlplottools)");
  return generic_options;
}

po::options_description createPreprocessingOptionsDescription(Context& context, const int num_columns) {
  po::options_description options("Preprocessing Options", num_columns);
  options.add_options()
    ("p-use-community-structure-from-file",
    po::value<bool>(&context.preprocessing.use_community_structure_from_file)->value_name("<bool>"),
    "If true, than community structure is read from file <path-to-hypergraph>/<hypergraph-name>.community")
    ("p-community-load-balancing-strategy",
    po::value<std::string>()->value_name("<string>")->notifier(
      [&](const std::string& strategy) {
      context.preprocessing.community_detection.load_balancing_strategy = communityLoadBalancingStrategyFromString(strategy);
    }),
    "Community load balancing strategies:\n"
    "- size_constraint\n"
    "- label_propagation\n"
    "- none")
    ("p-community-size-constraint-factor",
    po::value<size_t>(&context.preprocessing.community_detection.size_constraint_factor)->value_name("<size_t>"),
    "If load balancing strategy is 'size_constraint', than a community is not allowed to have an volume\n"
    "greater than total_volume / ( size_constraint_factor * num_threads )")
    ("p-louvain-edge-weight-function",
    po::value<std::string>()->value_name("<string>")->notifier(
      [&](const std::string& type) {
      context.preprocessing.community_detection.edge_weight_function = louvainEdgeWeightFromString(type);
    }),
    "Louvain edge weight functions:\n"
    "- hybrid\n"
    "- uniform\n"
    "- non_uniform\n"
    "- degree")
    ("p-max-louvain-pass-iterations",
    po::value<uint32_t>(&context.preprocessing.community_detection.max_pass_iterations)->value_name("<uint32_t>"),
    "Maximum number of iterations over all nodes of one louvain pass")
    ("p-louvain-min-eps-improvement",
    po::value<long double>(&context.preprocessing.community_detection.min_eps_improvement)->value_name("<long double>"),
    "Minimum improvement of quality during a louvain pass which leads to further passes")
    ("p-enable-community-redistribution",
    po::value<bool>(&context.preprocessing.community_redistribution.use_community_redistribution)->value_name("<bool>"),
    "If true, hypergraph is redistributed based on community detection")
    ("p-community-redistribution-objective",
    po::value<std::string>()->value_name("<string>")->notifier(
      [&](const std::string& objective) {
      context.preprocessing.community_redistribution.assignment_objective = mt_kahypar::communityAssignmentObjectiveFromString(objective);
    }),
    "Objective used during community redistribution of hypergraph: \n"
    " - vertex_objective \n"
    " - pin_objective")
    ("p-community-redistribution-strategy",
    po::value<std::string>()->value_name("<string>")->notifier(
      [&](const std::string& strategy) {
      context.preprocessing.community_redistribution.assignment_strategy = mt_kahypar::communityAssignmentStrategyFromString(strategy);
    }),
    "Strategy used during community redistribution of hypergraph: \n"
    " - bin_packing");
  return options;
}

po::options_description createCoarseningOptionsDescription(Context& context,
                                                           const int num_columns) {
  po::options_description options("Coarsening Options", num_columns);
  options.add_options()
    ("c-type",
    po::value<std::string>()->value_name("<string>")->notifier(
      [&](const std::string& ctype) {
      context.coarsening.algorithm = mt_kahypar::coarseningAlgorithmFromString(ctype);
    }),
    "Coarsening Algorithm:\n"
    " - community_coarsener")
    ("c-s",
    po::value<double>(&context.coarsening.max_allowed_weight_multiplier)->value_name("<double>"),
    "The maximum weight of a vertex in the coarsest hypergraph H is:\n"
    "(s * w(H)) / (t * k)\n")
    ("c-t",
    po::value<HypernodeID>(&context.coarsening.contraction_limit_multiplier)->value_name("<int>"),
    "Coarsening stops when there are no more than t * k hypernodes left")
    ("c-use-high-degree-vertex-threshold",
    po::value<bool>(&context.coarsening.use_high_degree_vertex_threshold)->value_name("<bool>"),
    "If true, than all hypernodes with a degree greater than mean + 5 * stdev are skipped during coarsening")
    ("c-rating-score",
    po::value<std::string>()->value_name("<string>")->notifier(
      [&](const std::string& rating_score) {
      context.coarsening.rating.rating_function =
        mt_kahypar::ratingFunctionFromString(rating_score);
    }), "Rating function used to calculate scores for vertex pairs:\n"
        "- heavy_edge")
    ("c-rating-heavy-node-penalty",
    po::value<std::string>()->value_name("<string>")->notifier(
      [&](const std::string& penalty) {
      context.coarsening.rating.heavy_node_penalty_policy =
        heavyNodePenaltyFromString(penalty);
    }),
    "Penalty function to discourage heavy vertices:\n"
    "- multiplicative\n"
    "- no_penalty\n"
    "- edge_frequency_penalty")
    ("c-rating-acceptance-criterion",
    po::value<std::string>()->value_name("<string>")->notifier(
      [&](const std::string& crit) {
      context.coarsening.rating.acceptance_policy =
        acceptanceCriterionFromString(crit);
    }),
    "Acceptance/Tiebreaking criterion for contraction partners having the same score:\n"
    "- best\n"
    "- best_prefer_unmatched");
  return options;
}

po::options_description createInitialPartitioningOptionsDescription(Context& context, const int num_columns) {
  po::options_description options("Initial Partitioning Options", num_columns);
  options.add_options()
    ("i-mode",
    po::value<std::string>()->value_name("<string>")->notifier(
      [&](const std::string& mode) {
      context.initial_partitioning.mode = initialPartitioningModeFromString(mode);
    }),
    "Mode of initial partitioning:\n"
    "- direct\n"
    "- recursive")
    ("i-call-kahypar-multiple-times",
    po::value<bool>(&context.initial_partitioning.call_kahypar_multiple_times)->value_name("<bool>"),
    "If true, KaHyPar is called i-runs times during IP (with one call to IP of KaHyPar).\n"
    "Otherwise, KaHyPar is called s-num-threads times and the IP of KaHyPar is called i-runs times\n"
    "(splitted over s-num-threads)"
    "(default: false)")
    ("i-runs",
    po::value<size_t>(&context.initial_partitioning.runs)->value_name("<size_t>"),
    "Number of runs for initial partitioner \n"
    "(default: 1)");
  return options;
}

po::options_description createRefinementOptionsDescription(Context& context, const int num_columns) {
  po::options_description options("Refinement Options", num_columns);
  options.add_options()
    ("r-use-batch-uncontractions",
    po::value<bool>(&context.refinement.use_batch_uncontractions)->value_name("<bool>"),
    "If true, contractions are reversed in parallel. The batch size is determined by r-batch-size.\n"
    "(default false)")
    ("r-batch-size",
    po::value<size_t>(&context.refinement.batch_size)->value_name("<size_t>"),
    "Determines how many contractions are reversed in parallel if batch uncontractions are used.\n"
    "(default 1000)")
    ("r-lp-type",
    po::value<std::string>()->value_name("<string>")->notifier(
      [&](const std::string& type) {
<<<<<<< HEAD
        context.refinement.algorithm =
          refinementAlgorithmFromString(type);
=======
      context.refinement.label_propagation.algorithm =
        labelPropagationAlgorithmFromString(type);
>>>>>>> 70eb4179
    }),
    "Algorithm used for label propagation:\n"
    "- label_propagation_km1\n"
    "- label_propagation_cut\n"
    "- do_nothing")
    ("r-lp-maximum-iterations",
    po::value<size_t>(&context.refinement.maximum_iterations)->value_name("<size_t>"),
    "Maximum number of iterations over all nodes during label propagation\n"
    "(default 1)")
    ("r-lp-part-weight-update-frequency",
    po::value<size_t>(&context.refinement.part_weight_update_frequency)->value_name("<size_t>"),
    "Determines after how many iterations the local part weights are updated\n"
    "(default 100)")
    ("r-lp-numa-aware",
    po::value<bool>(&context.refinement.numa_aware)->value_name("<bool>"),
    "If true, label propagation is executed numa friendly (which means that nodes are processed on its numa nodes)\n"
    "(default true)")
    ("r-lp-rebalancing",
    po::value<bool>(&context.refinement.rebalancing)->value_name("<bool>"),
    "If true, zero gain moves are used to rebalance solution\n"
    "(default true)")
    ("r-lp-execution-policy",
    po::value<std::string>()->value_name("<string>")->notifier(
      [&](const std::string& type) {
<<<<<<< HEAD
        context.refinement.execution_policy =
          executionTypeFromString(type);
=======
      context.refinement.label_propagation.execution_policy =
        executionTypeFromString(type);
>>>>>>> 70eb4179
    }),
    "Execution policy used for label propagation:\n"
    "- exponential\n"
    "- multilevel\n"
    "- constant")
    ("r-lp-execution-policy-alpha",
    po::value<double>(&context.refinement.execution_policy_alpha)->value_name("<double>"),
    "In case of execution policy 'exponential', LP is executed in each level which is a power of alpha\n"
    "In case of execution policy 'multilevel', LP is executed on each level INITIAL_NUM_NODES / alpha ^ i\n"
    "In case of execution policy 'constant', LP is executed on each level which is a multiple of alpha");
  return options;
}

po::options_description createSharedMemoryOptionsDescription(Context& context,
                                                             const int num_columns) {
  po::options_description shared_memory_options("Shared Memory Options", num_columns);
  shared_memory_options.add_options()
    ("s-num-threads",
    po::value<size_t>(&context.shared_memory.num_threads)->value_name("<size_t>"),
    "Number of threads used during shared memory hypergraph partitioning\n"
    "(default 1)")
    ("s-initial-hyperedge-distribution",
    po::value<std::string>()->value_name("<string>")->notifier(
      [&](const std::string& strategy) {
      context.shared_memory.initial_distribution = mt_kahypar::initialHyperedgeDistributionFromString(strategy);
    }),
    "Determines how hyperedges are distributed to numa nodes after reading hypergraph file: \n"
    " - equally\n"
    " - random\n"
    " - all_on_one");

  return shared_memory_options;
}

void processCommandLineInput(Context& context, int argc, char* argv[]) {
  const int num_columns = platform::getTerminalWidth();

  po::options_description generic_options = createGenericOptionsDescription(context, num_columns);

  po::options_description required_options("Required Options", num_columns);
  required_options.add_options()
    ("hypergraph,h",
    po::value<std::string>(&context.partition.graph_filename)->value_name("<string>")->required(),
    "Hypergraph filename")
    ("blocks,k",
    po::value<PartitionID>(&context.partition.k)->value_name("<int>")->required(),
    "Number of blocks")
    ("epsilon,e",
    po::value<double>(&context.partition.epsilon)->value_name("<double>")->required(),
    "Imbalance parameter epsilon")
    ("i-context-file",
    po::value<std::string>(&context.initial_partitioning.context_file)->required()->value_name("<string>"),
    "Context file for initial partitioning call to KaHyPar.");

  std::string context_path;
  po::options_description preset_options("Preset Options", num_columns);
  preset_options.add_options()
    ("preset,p", po::value<std::string>(&context_path)->value_name("<string>"),
    "Context Presets (see config directory):\n"
    " - <path-to-custom-ini-file>");

  po::options_description general_options = createGeneralOptionsDescription(context, num_columns);

  po::options_description preprocessing_options =
    createPreprocessingOptionsDescription(context, num_columns);
  po::options_description coarsening_options =
    createCoarseningOptionsDescription(context, num_columns);
  po::options_description initial_paritioning_options =
    createInitialPartitioningOptionsDescription(context, num_columns);
  po::options_description refinement_options =
    createRefinementOptionsDescription(context, num_columns);
  po::options_description shared_memory_options =
    createSharedMemoryOptionsDescription(context, num_columns);

  po::options_description cmd_line_options;
  cmd_line_options.add(generic_options)
  .add(required_options)
  .add(preset_options)
  .add(general_options)
  .add(preprocessing_options)
  .add(coarsening_options)
  .add(initial_paritioning_options)
  .add(refinement_options)
  .add(shared_memory_options);

  po::variables_map cmd_vm;
  po::store(po::parse_command_line(argc, argv, cmd_line_options), cmd_vm);

  // placing vm.count("help") here prevents required attributes raising an
  // error if only help was supplied
  if (cmd_vm.count("help") != 0 || argc == 1) {
    mt_kahypar::io::printBanner(context);
    LOG << cmd_line_options;
    exit(0);
  }

  po::notify(cmd_vm);

  std::ifstream file(context_path.c_str());
  if (!file) {
    ERROR("Could not load context file at: " + context_path);
  }

  po::options_description ini_line_options;
  ini_line_options.add(general_options)
  .add(preprocessing_options)
  .add(coarsening_options)
  .add(initial_paritioning_options)
  .add(refinement_options)
  .add(shared_memory_options);

  po::store(po::parse_config_file(file, ini_line_options, true), cmd_vm);
  po::notify(cmd_vm);

  std::string epsilon_str = std::to_string(context.partition.epsilon);
  epsilon_str.erase(epsilon_str.find_last_not_of('0') + 1, std::string::npos);

  context.partition.graph_partition_filename =
    context.partition.graph_filename
    + ".part"
    + std::to_string(context.partition.k)
    + ".epsilon"
    + epsilon_str
    + ".seed"
    + std::to_string(context.partition.seed)
    + ".KaHyPar";
  context.partition.graph_community_filename =
    context.partition.graph_filename + ".community";
}

void parseIniToContext(Context& context, const std::string& ini_filename) {
  std::ifstream file(ini_filename.c_str());
  if (!file) {
    ERROR("Could not load context file at: " << ini_filename);
  }
  const int num_columns = 80;

  po::options_description general_options =
    createGeneralOptionsDescription(context, num_columns);
  po::options_description preprocessing_options =
    createPreprocessingOptionsDescription(context, num_columns);
  po::options_description coarsening_options =
    createCoarseningOptionsDescription(context, num_columns);
  po::options_description initial_paritioning_options =
    createInitialPartitioningOptionsDescription(context, num_columns);
  po::options_description refinement_options =
    createRefinementOptionsDescription(context, num_columns);
  po::options_description shared_memory_options =
    createSharedMemoryOptionsDescription(context, num_columns);

  po::variables_map cmd_vm;
  po::options_description ini_line_options;
  ini_line_options.add(general_options)
  .add(preprocessing_options)
  .add(coarsening_options)
  .add(initial_paritioning_options)
  .add(refinement_options)
  .add(shared_memory_options);

  po::store(po::parse_config_file(file, ini_line_options, true), cmd_vm);
  po::notify(cmd_vm);
}
}  // namespace mt_kahypar<|MERGE_RESOLUTION|>--- conflicted
+++ resolved
@@ -261,13 +261,8 @@
     ("r-lp-type",
     po::value<std::string>()->value_name("<string>")->notifier(
       [&](const std::string& type) {
-<<<<<<< HEAD
         context.refinement.algorithm =
           refinementAlgorithmFromString(type);
-=======
-      context.refinement.label_propagation.algorithm =
-        labelPropagationAlgorithmFromString(type);
->>>>>>> 70eb4179
     }),
     "Algorithm used for label propagation:\n"
     "- label_propagation_km1\n"
@@ -292,13 +287,8 @@
     ("r-lp-execution-policy",
     po::value<std::string>()->value_name("<string>")->notifier(
       [&](const std::string& type) {
-<<<<<<< HEAD
         context.refinement.execution_policy =
           executionTypeFromString(type);
-=======
-      context.refinement.label_propagation.execution_policy =
-        executionTypeFromString(type);
->>>>>>> 70eb4179
     }),
     "Execution policy used for label propagation:\n"
     "- exponential\n"
