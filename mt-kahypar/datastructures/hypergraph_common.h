--- conflicted
+++ resolved
@@ -43,13 +43,11 @@
 using HyperedgeWeight = int32_t;
 using PartitionID = int32_t;
 using Gain = HyperedgeWeight;
-<<<<<<< HEAD
+
 using ClusterID = PartitionID;
 using Flow = int32_t;
 using Capacity = int32_t;
-=======
 using NodeID = uint32_t;
->>>>>>> b3c79c4a
 
 // Constant Declarations
 static constexpr PartitionID kInvalidPartition = -1;
