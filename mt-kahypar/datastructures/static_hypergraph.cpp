--- conflicted
+++ resolved
@@ -327,15 +327,10 @@
    * \param communities Community structure that should be contracted
    * \param task_group_id Task Group ID
    */
-<<<<<<< HEAD
-  StaticHypergraph StaticHypergraph::contract(
-          parallel::scalable_vector<HypernodeID>& communities,
-          const TaskGroupID /* task_group_id */) {
+
+  StaticHypergraph StaticHypergraph::contract(parallel::scalable_vector<HypernodeID>& communities) {
     return contract_v2(communities);
-=======
-  StaticHypergraph StaticHypergraph::contract(parallel::scalable_vector<HypernodeID>& communities) {
->>>>>>> 5b5ce0ee
-
+    
     ASSERT(communities.size() == _num_hypernodes);
 
     if ( !_tmp_contraction_buffer ) {
