--- conflicted
+++ resolved
@@ -41,15 +41,10 @@
 
   bool verbose_output = false;
   bool quiet_mode = false;
-<<<<<<< HEAD
-  bool detailed_timings = false;
-  bool enable_progress_bar = true;
-=======
   bool show_detailed_timings = false;
   bool show_memory_consumption = false;
   bool show_modularity = false;
   bool enable_progress_bar = false;
->>>>>>> b3c79c4a
   bool sp_process_output = false;
   bool write_partition_file = false;
 
