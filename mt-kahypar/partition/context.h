/*******************************************************************************
 * This file is part of KaHyPar.
 *
 * Copyright (C) 2019 Tobias Heuer <tobias.heuer@kit.edu>
 * Copyright (C) 2019 Lars Gottesbüren <lars.gottesbueren@kit.edu>
 *
 * KaHyPar is free software: you can redistribute it and/or modify
 * it under the terms of the GNU General Public License as published by
 * the Free Software Foundation, either version 3 of the License, or
 * (at your option) any later version.
 *
 * KaHyPar is distributed in the hope that it will be useful,
 * but WITHOUT ANY WARRANTY; without even the implied warranty of
 * MERCHANTABILITY or FITNESS FOR A PARTICULAR PURPOSE.  See the
 * GNU General Public License for more details.
 *
 * You should have received a copy of the GNU General Public License
 * along with KaHyPar.  If not, see <http://www.gnu.org/licenses/>.
 *
 ******************************************************************************/
#pragma once

#include "kahypar/definitions.h"
#include "kahypar/partition/context_enum_classes.h"
#include "mt-kahypar/definitions.h"
#include "mt-kahypar/partition/context_enum_classes.h"

namespace mt_kahypar {
struct PartitioningParameters {
  kahypar::Mode mode = kahypar::Mode::UNDEFINED;
  kahypar::Objective objective = kahypar::Objective::UNDEFINED;
  double epsilon = std::numeric_limits<double>::max();
  PartitionID k = std::numeric_limits<PartitionID>::max();
  int seed = 0;

  int time_limit = 0;
  std::vector<HypernodeWeight> perfect_balance_part_weights;
  std::vector<HypernodeWeight> max_part_weights;
  HyperedgeID hyperedge_size_threshold = 1000;

  bool verbose_output = false;
  bool quiet_mode = false;
  bool detailed_timings = false;
  bool sp_process_output = false;
  bool write_partition_file = false;

  std::string graph_filename { };
  std::string graph_partition_filename { };
  std::string graph_community_filename { };
};

inline std::ostream & operator<< (std::ostream& str, const PartitioningParameters& params) {
  str << "Partitioning Parameters:" << std::endl;
  str << "  Hypergraph:                         " << params.graph_filename << std::endl;
  str << "  Partition File:                     " << params.graph_partition_filename << std::endl;
  str << "  Community File:                     " << params.graph_community_filename << std::endl;
  str << "  Mode:                               " << params.mode << std::endl;
  str << "  Objective:                          " << params.objective << std::endl;
  str << "  k:                                  " << params.k << std::endl;
  str << "  epsilon:                            " << params.epsilon << std::endl;
  str << "  seed:                               " << params.seed << std::endl;
  str << "  time limit:                         " << params.time_limit << "s" << std::endl;
  str << "  hyperedge size threshold:           " << params.hyperedge_size_threshold << std::endl;
  return str;
}

struct CommunityDetectionParameters {
  CommunityLoadBalancingStrategy load_balancing_strategy = CommunityLoadBalancingStrategy::none;
  size_t size_constraint_factor = 0;
  LouvainEdgeWeight edge_weight_function = LouvainEdgeWeight::UNDEFINED;
  uint32_t max_pass_iterations = std::numeric_limits<uint32_t>::max();
  long double min_eps_improvement = std::numeric_limits<long double>::max();
};

inline std::ostream & operator<< (std::ostream& str, const CommunityDetectionParameters& params) {
  str << "  Community Detection Parameters:" << std::endl;
  str << "    Load Balancing Strategy:          " << params.load_balancing_strategy << std::endl;
  if (params.load_balancing_strategy == CommunityLoadBalancingStrategy::size_constraint) {
    str << "    Size Constraint Factor:           " << params.size_constraint_factor << std::endl;
  }
  str << "    Edge Weight Function:             " << params.edge_weight_function << std::endl;
  str << "    Maximum Louvain-Pass Iterations:  " << params.max_pass_iterations << std::endl;
  str << "    Minimum Quality Improvement:      " << params.min_eps_improvement << std::endl;
  return str;
}

struct CommunityRedistributionParameters {
  bool use_community_redistribution = false;
  CommunityAssignmentObjective assignment_objective = CommunityAssignmentObjective::UNDEFINED;
  CommunityAssignmentStrategy assignment_strategy = CommunityAssignmentStrategy::UNDEFINED;
};

inline std::ostream & operator<< (std::ostream& str, const CommunityRedistributionParameters& params) {
  str << "  Community Detection Parameters:" << std::endl;
  str << "    Use Community Redistribution:     " << std::boolalpha << params.use_community_redistribution << std::endl;
  str << "    Community Assignment Objective:   " << params.assignment_objective << std::endl;
  str << "    Community Assignment Strategy:    " << params.assignment_strategy << std::endl;
  return str;
}

struct PreprocessingParameters {
  bool use_community_structure_from_file = false;
  CommunityDetectionParameters community_detection = { };
  CommunityRedistributionParameters community_redistribution = { };
};

inline std::ostream & operator<< (std::ostream& str, const PreprocessingParameters& params) {
  str << "Preprocessing Parameters:" << std::endl;
  str << "  Use Community Structure from File:  " << std::boolalpha << params.use_community_structure_from_file << std::endl;
  if (!params.use_community_structure_from_file) {
    str << std::endl << params.community_detection;
  }
  str << std::endl << params.community_redistribution;
  return str;
}

struct RatingParameters {
  RatingFunction rating_function = RatingFunction::UNDEFINED;
  HeavyNodePenaltyPolicy heavy_node_penalty_policy = HeavyNodePenaltyPolicy::UNDEFINED;
  AcceptancePolicy acceptance_policy = AcceptancePolicy::UNDEFINED;
};

inline std::ostream & operator<< (std::ostream& str, const RatingParameters& params) {
  str << "  Rating Parameters:" << std::endl;
  str << "    Rating Function:                  " << params.rating_function << std::endl;
  str << "    Heavy Node Penalty:               " << params.heavy_node_penalty_policy << std::endl;
  str << "    Acceptance Policy:                " << params.acceptance_policy << std::endl;
  return str;
}

struct CoarseningParameters {
  CoarseningAlgorithm algorithm = CoarseningAlgorithm::UNDEFINED;
  RatingParameters rating = { };
  HypernodeID contraction_limit_multiplier = std::numeric_limits<HypernodeID>::max();
  double max_allowed_weight_multiplier = std::numeric_limits<double>::max();
  bool use_high_degree_vertex_threshold = false;

  // Those will be determined dynamically
  HypernodeWeight max_allowed_node_weight = 0;
  HypernodeID contraction_limit = 0;
  double hypernode_weight_fraction = 0.0;
  HyperedgeID high_degree_vertex_threshold = std::numeric_limits<HyperedgeID>::max();
};

inline std::ostream & operator<< (std::ostream& str, const CoarseningParameters& params) {
  str << "Coarsening Parameters:" << std::endl;
  str << "  Algorithm:                          " << params.algorithm << std::endl;
  str << "  max allowed weight multiplier:      " << params.max_allowed_weight_multiplier << std::endl;
  str << "  maximum allowed hypernode weight:   " << params.max_allowed_node_weight << std::endl;
  str << "  contraction limit multiplier:       " << params.contraction_limit_multiplier << std::endl;
  str << "  contraction limit:                  " << params.contraction_limit << std::endl;
  if ( params.use_high_degree_vertex_threshold ) {
    str << "  high degree degree threshold:       " << params.high_degree_vertex_threshold << std::endl;
  }
  str << std::endl << params.rating;
  return str;
}

struct InitialPartitioningParameters {
  std::string context_file = "";
  InitialPartitioningMode mode = InitialPartitioningMode::UNDEFINED;
  bool call_kahypar_multiple_times = false;
  size_t runs = 1;
};

inline std::ostream & operator<< (std::ostream& str, const InitialPartitioningParameters& params) {
  str << "Initial Partitioning Parameters:" << std::endl;
  str << "  Initial Partitioning Context:       " << params.context_file << std::endl;
  str << "  Initial Partitioning Mode:          " << params.mode << std::endl;
  str << "  Call KaHyPar multiple times:        " << std::boolalpha << params.call_kahypar_multiple_times << std::endl;
  str << "  Number of Runs:                     " << params.runs << std::endl;
  return str;
}

struct RefinementParameters {
  struct FlowParameter{
    double alpha = 16.0;
    bool use_improvement_history = true;
    bool use_most_balanced_minimum_cut = true;
  };
  RefinementAlgorithm algorithm = RefinementAlgorithm::do_nothing;
  size_t maximum_iterations = 1;
  size_t part_weight_update_frequency = 100;
  bool numa_aware = false;
  bool rebalancing = true;
  ExecutionType execution_policy = ExecutionType::UNDEFINED;
  double execution_policy_alpha = 2.0;
  FlowParameter flow{};
};

<<<<<<< HEAD
inline std::ostream& operator<< (std::ostream& str, const RefinementParameters& params) {
  str << "Refinement Parameters:" << std::endl;
  if(params.algorithm == RefinementAlgorithm::flow){
    str << "  Flow Parameters:" << std::endl;
    str << "    alpha:                            " << params.flow.alpha << std::endl;
    str << "    use improvement history:          "
        << std::boolalpha << params.flow.use_improvement_history << std::endl;
        str << "    use most balanced minimum cut:"
        << std::boolalpha << params.flow.use_most_balanced_minimum_cut << std::endl;

  }else{
    str << "  Label Propagation Parameters:" << std::endl;
  }
=======
inline std::ostream & operator<< (std::ostream& str, const LabelPropagationParameters& params) {
  str << "  Label Propagation Parameters:" << std::endl;
>>>>>>> 70eb4179
  str << "    Algorithm:                        " << params.algorithm << std::endl;
  str << "    Maximum Iterations:               " << params.maximum_iterations << std::endl;
  str << "    Part Weight Update Frequency:     " << params.part_weight_update_frequency << std::endl;
  str << "    Numa Aware:                       " << std::boolalpha << params.numa_aware << std::endl;
  str << "    Rebalancing:                      " << std::boolalpha << params.rebalancing << std::endl;
  str << "    Execution Policy:                 " << params.execution_policy << std::endl;
  str << "    Execution Policy Alpha:           " << params.execution_policy_alpha << std::endl;
  return str;
}

<<<<<<< HEAD
=======
struct RefinementParameters {
  LabelPropagationParameters label_propagation;
  bool use_batch_uncontractions = false;
  size_t batch_size = 1;
};

inline std::ostream & operator<< (std::ostream& str, const RefinementParameters& params) {
  str << "Refinement Parameters:" << std::endl;
  str << "  Use Batch Uncontractions:           " << std::boolalpha << params.use_batch_uncontractions << std::endl;
  if (params.use_batch_uncontractions) {
    str << "  Batch Size:                         " << params.batch_size << std::endl;
  }
  str << std::endl << params.label_propagation;
  return str;
}
>>>>>>> 70eb4179

struct SharedMemoryParameters {
  size_t num_threads = 1;
  InitialHyperedgeDistribution initial_distribution = InitialHyperedgeDistribution::UNDEFINED;
};

inline std::ostream & operator<< (std::ostream& str, const SharedMemoryParameters& params) {
  str << "Shared Memory Parameters:             " << std::endl;
  str << "  Number of Threads:                  " << params.num_threads << std::endl;
  str << "  Initial Hyperedge Distribution:     " << params.initial_distribution << std::endl;
  return str;
}

class Context {
 public:
  PartitioningParameters partition { };
  PreprocessingParameters preprocessing { };
  CoarseningParameters coarsening { };
  InitialPartitioningParameters initial_partitioning { };
  RefinementParameters refinement { };
  SharedMemoryParameters shared_memory { };
  kahypar::ContextType type = kahypar::ContextType::main;

  Context() { }

  bool isMainRecursiveBisection() const {
    return partition.mode == kahypar::Mode::recursive_bisection &&
           type == kahypar::ContextType::main;
  }

  void setupPartWeights(const HypernodeWeight total_hypergraph_weight) {
    partition.perfect_balance_part_weights.clear();
    partition.perfect_balance_part_weights.push_back(ceil(
                                                       total_hypergraph_weight
                                                       / static_cast<double>(partition.k)));
    for (PartitionID part = 1; part != partition.k; ++part) {
      partition.perfect_balance_part_weights.push_back(
        partition.perfect_balance_part_weights[0]);
    }
    partition.max_part_weights.clear();
    partition.max_part_weights.push_back((1 + partition.epsilon)
                                         * partition.perfect_balance_part_weights[0]);
    for (PartitionID part = 1; part != partition.k; ++part) {
      partition.max_part_weights.push_back(partition.max_part_weights[0]);
    }
  }

  void sanityCheck() {
    if (partition.objective == kahypar::Objective::cut &&
        refinement.label_propagation.algorithm == LabelPropagationAlgorithm::label_propagation_km1) {
      ALGO_SWITCH("Refinement algorithm" << refinement.label_propagation.algorithm << "only works for km1 metric."
                                         << "Do you want to use the cut version of the label propagation refiner (Y/N)?",
                  "Partitioning with" << refinement.label_propagation.algorithm
                                         << "refiner in combination with cut metric is not possible!",
                  refinement.label_propagation.algorithm,
                  LabelPropagationAlgorithm::label_propagation_cut);
    } else if (partition.objective == kahypar::Objective::km1 &&
               refinement.label_propagation.algorithm == LabelPropagationAlgorithm::label_propagation_cut) {
      ALGO_SWITCH("Refinement algorithm" << refinement.label_propagation.algorithm << "only works for cut metric."
                                         << "Do you want to use the km1 version of the label propagation refiner (Y/N)?",
                  "Partitioning with" << refinement.label_propagation.algorithm
                                         << "refiner in combination with km1 metric is not possible!",
                  refinement.label_propagation.algorithm,
                  LabelPropagationAlgorithm::label_propagation_km1);
    }
  }
};

inline std::ostream & operator<< (std::ostream& str, const Context& context) {
  str << "*******************************************************************************\n"
      << "*                            Partitioning Context                             *\n"
      << "*******************************************************************************\n"
      << context.partition
      << "-------------------------------------------------------------------------------\n"
      << context.preprocessing
      << "-------------------------------------------------------------------------------\n"
      << context.coarsening
      << "-------------------------------------------------------------------------------\n"
      << context.initial_partitioning
      << "-------------------------------------------------------------------------------\n"
      << context.refinement
      << "-------------------------------------------------------------------------------\n"
      << context.shared_memory
      << "-------------------------------------------------------------------------------";
  return str;
}
}  // namespace mt_kahypar<|MERGE_RESOLUTION|>--- conflicted
+++ resolved
@@ -183,12 +183,13 @@
   size_t part_weight_update_frequency = 100;
   bool numa_aware = false;
   bool rebalancing = true;
+  bool use_batch_uncontractions = true;
+  size_t batch_size = 1;
   ExecutionType execution_policy = ExecutionType::UNDEFINED;
   double execution_policy_alpha = 2.0;
   FlowParameter flow{};
 };
 
-<<<<<<< HEAD
 inline std::ostream& operator<< (std::ostream& str, const RefinementParameters& params) {
   str << "Refinement Parameters:" << std::endl;
   if(params.algorithm == RefinementAlgorithm::flow){
@@ -202,10 +203,6 @@
   }else{
     str << "  Label Propagation Parameters:" << std::endl;
   }
-=======
-inline std::ostream & operator<< (std::ostream& str, const LabelPropagationParameters& params) {
-  str << "  Label Propagation Parameters:" << std::endl;
->>>>>>> 70eb4179
   str << "    Algorithm:                        " << params.algorithm << std::endl;
   str << "    Maximum Iterations:               " << params.maximum_iterations << std::endl;
   str << "    Part Weight Update Frequency:     " << params.part_weight_update_frequency << std::endl;
@@ -216,24 +213,6 @@
   return str;
 }
 
-<<<<<<< HEAD
-=======
-struct RefinementParameters {
-  LabelPropagationParameters label_propagation;
-  bool use_batch_uncontractions = false;
-  size_t batch_size = 1;
-};
-
-inline std::ostream & operator<< (std::ostream& str, const RefinementParameters& params) {
-  str << "Refinement Parameters:" << std::endl;
-  str << "  Use Batch Uncontractions:           " << std::boolalpha << params.use_batch_uncontractions << std::endl;
-  if (params.use_batch_uncontractions) {
-    str << "  Batch Size:                         " << params.batch_size << std::endl;
-  }
-  str << std::endl << params.label_propagation;
-  return str;
-}
->>>>>>> 70eb4179
 
 struct SharedMemoryParameters {
   size_t num_threads = 1;
@@ -283,21 +262,21 @@
 
   void sanityCheck() {
     if (partition.objective == kahypar::Objective::cut &&
-        refinement.label_propagation.algorithm == LabelPropagationAlgorithm::label_propagation_km1) {
-      ALGO_SWITCH("Refinement algorithm" << refinement.label_propagation.algorithm << "only works for km1 metric."
+        refinement.algorithm == RefinementAlgorithm::label_propagation_km1) {
+      ALGO_SWITCH("Refinement algorithm" << refinement.algorithm << "only works for km1 metric."
                                          << "Do you want to use the cut version of the label propagation refiner (Y/N)?",
-                  "Partitioning with" << refinement.label_propagation.algorithm
+                  "Partitioning with" << refinement.algorithm
                                          << "refiner in combination with cut metric is not possible!",
-                  refinement.label_propagation.algorithm,
-                  LabelPropagationAlgorithm::label_propagation_cut);
+                  refinement.algorithm,
+                  RefinementAlgorithm::label_propagation_cut);
     } else if (partition.objective == kahypar::Objective::km1 &&
-               refinement.label_propagation.algorithm == LabelPropagationAlgorithm::label_propagation_cut) {
-      ALGO_SWITCH("Refinement algorithm" << refinement.label_propagation.algorithm << "only works for cut metric."
+               refinement.algorithm == RefinementAlgorithm::label_propagation_cut) {
+      ALGO_SWITCH("Refinement algorithm" << refinement.algorithm << "only works for cut metric."
                                          << "Do you want to use the km1 version of the label propagation refiner (Y/N)?",
-                  "Partitioning with" << refinement.label_propagation.algorithm
+                  "Partitioning with" << refinement.algorithm
                                          << "refiner in combination with km1 metric is not possible!",
-                  refinement.label_propagation.algorithm,
-                  LabelPropagationAlgorithm::label_propagation_km1);
+                  refinement.algorithm,
+                  RefinementAlgorithm::label_propagation_km1);
     }
   }
 };
