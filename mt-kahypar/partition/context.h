--- conflicted
+++ resolved
@@ -220,12 +220,7 @@
 
 struct RefinementParameters {
   LabelPropagationParameters label_propagation;
-<<<<<<< HEAD
   FMParameters fm;
-  bool use_batch_uncontractions = false;
-  size_t batch_size = 1;
-=======
->>>>>>> a9c37ee7
 };
 
 inline std::ostream & operator<< (std::ostream& str, const RefinementParameters& params) {
