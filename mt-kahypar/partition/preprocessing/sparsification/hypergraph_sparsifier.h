--- conflicted
+++ resolved
@@ -39,17 +39,8 @@
 template<typename SimiliarNetCombiner>
 class HypergraphSparsifier : public IHypergraphSparsifier {
 
-<<<<<<< HEAD
-  using Base = IHypergraphSparsifierT<TypeTraits>;
-  using HyperGraph = typename TypeTraits::HyperGraph;
-  using PartitionedHyperGraph = typename TypeTraits::PartitionedHyperGraph;
-  using HyperGraphFactory = typename TypeTraits::HyperGraphFactory;
-  using TBB = typename TypeTraits::TBB;
-  using SparsifierHypergraph = ds::SparsifierHypergraph<HyperGraph, HyperGraphFactory, TBB>;
-=======
   using Base = IHypergraphSparsifier;
   using SparsifierHypergraph = ds::SparsifierHypergraph<Hypergraph, HypergraphFactory>;
->>>>>>> cadddb90
 
   using HashFunc = kahypar::math::MurmurHash<HypernodeID>;
   using HashValue = typename HashFunc::HashValue;
@@ -114,7 +105,7 @@
     return _sparsified_hg;
   }
 
-  PartitionedHypergraph<>& sparsifiedPartitionedHypergraphImpl() override final {
+  PartitionedHypergraph& sparsifiedPartitionedHypergraphImpl() override final {
     return _sparsified_partitioned_hg;
   }
 
@@ -155,12 +146,12 @@
     utils::Timer::instance().start_timer("construct_sparsified_hypergraph", "Construct Sparsified HG");
     _sparsified_hg = sparsified_hypergraph.sparsify();
     _mapping = sparsified_hypergraph.getMapping();
-    _sparsified_partitioned_hg = PartitionedHypergraph<>(
+    _sparsified_partitioned_hg = PartitionedHypergraph(
       _context.partition.k, _task_group_id, _sparsified_hg);
     utils::Timer::instance().stop_timer("construct_sparsified_hypergraph");
   }
 
-  void undoSparsificationImpl(PartitionedHypergraph<>& hypergraph) override final {
+  void undoSparsificationImpl(PartitionedHypergraph& hypergraph) override final {
     hypergraph.doParallelForAllNodes([&](const HypernodeID hn) {
       ASSERT(hn < _mapping.size());
       const HypernodeID sparsified_hn = _mapping[hn];
@@ -328,7 +319,7 @@
   const TaskGroupID _task_group_id;
 
   Hypergraph _sparsified_hg;
-  PartitionedHypergraph<> _sparsified_partitioned_hg;
+  PartitionedHypergraph _sparsified_partitioned_hg;
   parallel::scalable_vector<HypernodeID> _mapping;
 };
 
