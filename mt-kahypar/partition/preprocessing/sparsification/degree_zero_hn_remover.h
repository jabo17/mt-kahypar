/*******************************************************************************
 * This file is part of KaHyPar.
 *
 * Copyright (C) 2016 Sebastian Schlag <sebastian.schlag@kit.edu>
 * Copyright (C) 2019 Tobias Heuer <tobias.heuer@kit.edu>
 *
 * KaHyPar is free software: you can redistribute it and/or modify
 * it under the terms of the GNU General Public License as published by
 * the Free Software Foundation, either version 3 of the License, or
 * (at your option) any later version.
 *
 * KaHyPar is distributed in the hope that it will be useful,
 * but WITHOUT ANY WARRANTY; without even the implied warranty of
 * MERCHANTABILITY or FITNESS FOR A PARTICULAR PURPOSE.  See the
 * GNU General Public License for more details.
 *
 * You should have received a copy of the GNU General Public License
 * along with KaHyPar.  If not, see <http://www.gnu.org/licenses/>.
 *
 ******************************************************************************/

#pragma once

#include "mt-kahypar/definitions.h"
#include "mt-kahypar/datastructures/clustering.h"
#include "mt-kahypar/partition/context.h"
#include "mt-kahypar/parallel/stl/scalable_vector.h"

namespace mt_kahypar {

<<<<<<< HEAD
  using HyperGraph = typename TypeTraits::HyperGraph;
  using PartitionedHyperGraph = typename TypeTraits::PartitionedHyperGraph;
=======
class DegreeZeroHypernodeRemover {
>>>>>>> cadddb90

 public:
  DegreeZeroHypernodeRemover(const Context& context) :
    _context(context),
    _removed_hns(),
    _mapping() { }

  DegreeZeroHypernodeRemover(const DegreeZeroHypernodeRemover&) = delete;
  DegreeZeroHypernodeRemover & operator= (const DegreeZeroHypernodeRemover &) = delete;

  DegreeZeroHypernodeRemover(DegreeZeroHypernodeRemover&&) = delete;
  DegreeZeroHypernodeRemover & operator= (DegreeZeroHypernodeRemover &&) = delete;

  // ! Contracts degree-zero vertices to degree-zero supervertices
  // ! We contract sets of degree-zero vertices such that the weight of
  // ! each supervertex is less than or equal than the maximum allowed
  // ! node weight for a vertex during coarsening.
  HypernodeID contractDegreeZeroHypernodes(Hypergraph& hypergraph) {
    _mapping.assign(hypergraph.initialNumNodes(), kInvalidHypernode);
    HypernodeID current_num_nodes = hypergraph.initialNumNodes() - hypergraph.numRemovedHypernodes();
    HypernodeID num_removed_degree_zero_hypernodes = 0;
    HypernodeID last_degree_zero_representative = kInvalidHypernode;
    HypernodeWeight last_degree_zero_weight = 0;
    for (const HypernodeID& hn : hypergraph.nodes()) {
      if ( current_num_nodes <= _context.coarsening.contraction_limit ) {
        break;
      }

      if ( hypergraph.nodeDegree(hn) == 0 ) {
        bool was_removed = false;
        if ( last_degree_zero_representative != kInvalidHypernode ) {
          const HypernodeWeight weight = hypergraph.nodeWeight(hn);
          if ( last_degree_zero_weight + weight <= _context.coarsening.max_allowed_node_weight ) {
            // Remove vertex and aggregate its weight in its represenative supervertex
            ++num_removed_degree_zero_hypernodes;
            --current_num_nodes;
            hypergraph.removeHypernode(hn);
            _removed_hns.push_back(hn);
            was_removed = true;
            _mapping[hn] = last_degree_zero_representative;
            last_degree_zero_weight += weight;
            hypergraph.setNodeWeight(last_degree_zero_representative, last_degree_zero_weight);
          }
        }

        if ( !was_removed ) {
          last_degree_zero_representative = hn;
          last_degree_zero_weight = hypergraph.nodeWeight(hn);
        }
      }
    }
    return num_removed_degree_zero_hypernodes;
  }

  // ! Restore degree-zero vertices
  // ! Each removed degree-zero vertex is assigned to the block of its supervertex.
  void restoreDegreeZeroHypernodes(PartitionedHypergraph<>& hypergraph) {
    for ( const HypernodeID& hn : _removed_hns ) {
      ASSERT(hn < _mapping.size());
      const HypernodeID representative = _mapping[hn];
      ASSERT(representative != kInvalidHypernode);
      // Restore degree-zero vertex and assign it to the block
      // of its supervertex
      hypergraph.enableHypernode(hn);
      hypergraph.setNodeWeight(representative,
        hypergraph.nodeWeight(representative) - hypergraph.nodeWeight(hn));
      hypergraph.setNodePart(hn, hypergraph.partID(representative));
    }
  }

  void assignAllDegreeZeroHypernodesToSameCommunity(Hypergraph& hypergraph, ds::Clustering& clustering) {
    ASSERT(hypergraph.initialNumNodes() <= clustering.size());
    PartitionID community_id = kInvalidPartition;
    for ( const HypernodeID& hn : hypergraph.nodes() ) {
      if ( hypergraph.nodeDegree(hn) == 0 ) {
        if ( community_id != kInvalidPartition ) {
          clustering[hn] = community_id;
        } else {
          community_id = clustering[hn];
        }
      }
    }
  }

 private:
  const Context& _context;
  parallel::scalable_vector<HypernodeID> _removed_hns;
  parallel::scalable_vector<HypernodeID> _mapping;
};

}  // namespace mt_kahypar<|MERGE_RESOLUTION|>--- conflicted
+++ resolved
@@ -28,12 +28,7 @@
 
 namespace mt_kahypar {
 
-<<<<<<< HEAD
-  using HyperGraph = typename TypeTraits::HyperGraph;
-  using PartitionedHyperGraph = typename TypeTraits::PartitionedHyperGraph;
-=======
 class DegreeZeroHypernodeRemover {
->>>>>>> cadddb90
 
  public:
   DegreeZeroHypernodeRemover(const Context& context) :
@@ -90,7 +85,7 @@
 
   // ! Restore degree-zero vertices
   // ! Each removed degree-zero vertex is assigned to the block of its supervertex.
-  void restoreDegreeZeroHypernodes(PartitionedHypergraph<>& hypergraph) {
+  void restoreDegreeZeroHypernodes(PartitionedHypergraph& hypergraph) {
     for ( const HypernodeID& hn : _removed_hns ) {
       ASSERT(hn < _mapping.size());
       const HypernodeID representative = _mapping[hn];
