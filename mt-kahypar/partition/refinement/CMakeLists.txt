--- conflicted
+++ resolved
@@ -5,11 +5,8 @@
         fm/sequential_twoway_fm_refiner.cpp
         label_propagation/label_propagation_refiner.cpp
         rebalancing/rebalancer.cpp
-<<<<<<< HEAD
         label_propagation/async_lp_refiner.cpp
-=======
         deterministic/deterministic_label_propagation.cpp
->>>>>>> dd086024
         )
 
 foreach(modtarget IN LISTS TARGETS_WANTING_ALL_SOURCES)
