/*******************************************************************************
 * MIT License
 *
 * This file is part of Mt-KaHyPar.
 *
 * Copyright (C) 2023 Nikolai Maas <nikolai.maas@kit.edu>
 *
 * Permission is hereby granted, free of charge, to any person obtaining a copy
 * of this software and associated documentation files (the "Software"), to deal
 * in the Software without restriction, including without limitation the rights
 * to use, copy, modify, merge, publish, distribute, sublicense, and/or sell
 * copies of the Software, and to permit persons to whom the Software is
 * furnished to do so, subject to the following conditions:
 *
 * The above copyright notice and this permission notice shall be included in all
 * copies or substantial portions of the Software.
 *
 * THE SOFTWARE IS PROVIDED "AS IS", WITHOUT WARRANTY OF ANY KIND, EXPRESS OR
 * IMPLIED, INCLUDING BUT NOT LIMITED TO THE WARRANTIES OF MERCHANTABILITY,
 * FITNESS FOR A PARTICULAR PURPOSE AND NONINFRINGEMENT. IN NO EVENT SHALL THE
 * AUTHORS OR COPYRIGHT HOLDERS BE LIABLE FOR ANY CLAIM, DAMAGES OR OTHER
 * LIABILITY, WHETHER IN AN ACTION OF CONTRACT, TORT OR OTHERWISE, ARISING FROM,
 * OUT OF OR IN CONNECTION WITH THE SOFTWARE OR THE USE OR OTHER DEALINGS IN THE
 * SOFTWARE.
 ******************************************************************************/

#pragma once

#include "mt-kahypar/partition/refinement/fm/fm_commons.h"
#include "mt-kahypar/partition/refinement/fm/localized_kway_fm_core.h"
#include "mt-kahypar/partition/refinement/fm/strategies/i_fm_strategy.h"


// TODO: HIGH_DEGREE_THRESHOLD in PartitionedHypergraph/PartitionedGraph might be problematic
// for unconstrained refinement


namespace mt_kahypar {

  /*
   * LocalFMStrategy interface
   * static constexpr bool uses_gain_cache
   * static constexpr bool maintain_gain_cache_between_rounds
   * static constexpr bool is_unconstrained
   *
   * Constructor(context, sharedData, blockPQ, vertexPQs, runStats)
   * insertIntoPQ(phg, gain_cache, node)
   * updateGain(phg, gain_cache, node, move)
   * findNextMove(phg, gain_cache, move)
   * skipMove(phg, gain_cache, move)
   * clearPQs()
   * deltaGainUpdates(phg, gain_cache, he, edge_weight, from,
   *                  pin_count_in_from_part_after, to,  pin_count_in_to_part_after)
   *
   */

class LocalUnconstrainedStrategy {

 public:
  using BlockPriorityQueue = ds::ExclusiveHandleHeap< ds::MaxHeap<Gain, PartitionID> >;
  using VertexPriorityQueue = ds::MaxHeap<Gain, HypernodeID>;    // these need external handles

  static constexpr bool uses_gain_cache = true;
  static constexpr bool maintain_gain_cache_between_rounds = true;
  static constexpr bool is_unconstrained = true;

  LocalUnconstrainedStrategy(const Context& context,
                             FMSharedData& sharedData,
                             BlockPriorityQueue& blockPQ,
                             vec<VertexPriorityQueue>& vertexPQs,
                             FMStats& runStats) :
      context(context),
      runStats(runStats),
      sharedData(sharedData),
<<<<<<< HEAD
      blockPQ(static_cast<size_t>(context.partition.k)),
      vertexPQs(static_cast<size_t>(context.partition.k),
        VertexPriorityQueue(sharedData.vertexPQHandles.data(), sharedData.numberOfNodes)),
      penaltyFactor(penaltyFactor),
      upperBound(context.refinement.fm.unconstrained_upper_bound) { }

  template<typename DispatchedStrategyApplicatorFn>
  MT_KAHYPAR_ATTRIBUTE_ALWAYS_INLINE
  void applyWithDispatchedStrategy(size_t /*taskID*/, size_t /*round*/, DispatchedStrategyApplicatorFn applicator_fn) {
    applicator_fn(static_cast<UnconstrainedStrategy&>(*this));
  }
=======
      blockPQ(blockPQ),
      vertexPQs(vertexPQs),
      penaltyFactor(context.refinement.fm.imbalance_penalty_max),
      upperBound(context.refinement.fm.unconstrained_upper_bound) { }
>>>>>>> dc110c45

  template<typename PartitionedHypergraph, typename GainCache>
  MT_KAHYPAR_ATTRIBUTE_ALWAYS_INLINE
  void insertIntoPQ(const PartitionedHypergraph& phg,
                    const GainCache& gain_cache,
                    const HypernodeID v) {
    const PartitionID pv = phg.partID(v);
    ASSERT(pv < context.partition.k);
    auto [target, gain] = computeBestTargetBlock(phg, gain_cache, v, pv);
    ASSERT(target < context.partition.k);
    sharedData.targetPart[v] = target;
    vertexPQs[pv].insert(v, gain);  // blockPQ updates are done later, collectively.
    runStats.pushes++;
  }

  template<typename PartitionedHypergraph, typename GainCache>
  MT_KAHYPAR_ATTRIBUTE_ALWAYS_INLINE
  void updateGain(const PartitionedHypergraph& phg,
                  const GainCache& gain_cache,
                  const HypernodeID v,
                  const Move& move) {
    const PartitionID pv = phg.partID(v);
    ASSERT(vertexPQs[pv].contains(v));
    const PartitionID designatedTargetV = sharedData.targetPart[v];
    Gain gain = 0;
    PartitionID newTarget = kInvalidPartition;

    if (context.partition.k < 4 || designatedTargetV == move.from || designatedTargetV == move.to) {
      // penalty term of designatedTargetV is affected.
      // and may now be greater than that of other blocks --> recompute full
      std::tie(newTarget, gain) = computeBestTargetBlock(phg, gain_cache, v, pv);
    } else {
      // penalty term of designatedTargetV is not affected.
      // only move.from and move.to may be better
      std::tie(newTarget, gain) = bestOfThree(phg, gain_cache,
        v, pv, { designatedTargetV, move.from, move.to });
    }

    sharedData.targetPart[v] = newTarget;
    vertexPQs[pv].adjustKey(v, gain);
  }

  template<typename PartitionedHypergraph, typename GainCache>
  MT_KAHYPAR_ATTRIBUTE_ALWAYS_INLINE
  bool findNextMove(const PartitionedHypergraph& phg,
                    const GainCache& gain_cache,
                    Move& m) {
    updatePQs();

    if (blockPQ.empty()) {
      return false;
    }

    while (true) {
      const PartitionID from = blockPQ.top();
      const HypernodeID u = vertexPQs[from].top();
      const Gain estimated_gain = vertexPQs[from].topKey();
      ASSERT(estimated_gain == blockPQ.topKey());
      auto [to, gain] = computeBestTargetBlock(phg, gain_cache, u, phg.partID(u));

      bool apply_move = (gain >= estimated_gain); // accept any gain that is at least as good
      if (apply_move && to != kInvalidPartition && penaltyFactor > 0) {
        const HypernodeWeight wu = phg.nodeWeight(u);
        const HypernodeWeight to_weight = phg.partWeight(to);
        if (upperBound >= 1 && to_weight + wu > upperBound * context.partition.max_part_weights[to]) {
          apply_move = false;
        } else if (to_weight + wu > context.partition.max_part_weights[to]) {
          const HypernodeWeight imbalance = std::min(wu, to_weight + wu - context.partition.max_part_weights[to]);
          // The following will update the imbalance globally, which also affects the imbalance penalty for other threads.
          // If the move is not applied, we need to undo this in skipMove
          const Gain imbalance_penalty = sharedData.unconstrained.applyEstimatedPenaltyForImbalancedMove(to, imbalance);
          if (imbalance_penalty != std::numeric_limits<Gain>::max()) {
            Gain new_gain = gain_cache.gain(u, from, to) - std::ceil(penaltyFactor * imbalance_penalty);
            gain = new_gain;
          } else {
            apply_move = false;
          }
        }
      }

      if (apply_move) {
        m.node = u; m.to = to; m.from = from;
        m.gain = gain;
        runStats.extractions++;
        vertexPQs[from].deleteTop();  // blockPQ updates are done later, collectively.

        if (context.refinement.fm.penalty_for_moved_rebalancing_nodes && sharedData.unconstrained.isRebalancingNode(m.node)) {
          // edge case: moving a rebalancing node can throw the estimation off if we don't apply a correction
          const HypernodeWeight from_weight = phg.partWeight(m.from);
          const HypernodeWeight wu = phg.nodeWeight(u);
          if (from_weight - wu < context.partition.max_part_weights[from]) {
            const HypernodeWeight reduction = std::min(wu, context.partition.max_part_weights[from] - from_weight + wu);
            sharedData.unconstrained.applyEstimatedPenaltyForImbalancedMove(from, reduction);
          }
        }
        return true;
      } else {
        runStats.retries++;
        vertexPQs[from].adjustKey(u, gain);
        sharedData.targetPart[u] = to;
        if (vertexPQs[from].topKey() != blockPQ.keyOf(from)) {
          blockPQ.adjustKey(from, vertexPQs[from].topKey());
        }
      }
    }
  }

  template<typename PartitionedHypergraph, typename GainCache>
  MT_KAHYPAR_ATTRIBUTE_ALWAYS_INLINE
  void skipMove(const PartitionedHypergraph& phg, const GainCache&, Move m) {
    if (penaltyFactor > 0) {
      const HypernodeWeight to_weight = phg.partWeight(m.to);
      if (to_weight > context.partition.max_part_weights[m.to]) {
        // we need to undo the imbalance which was added to the shared data
        const HypernodeWeight hn_weight = phg.nodeWeight(m.node);
        const HypernodeWeight imbalance = std::min(hn_weight, to_weight - context.partition.max_part_weights[m.to]);
        sharedData.unconstrained.revertImbalancedMove(m.to, imbalance);

        // if (sharedData.unconstrained.isRebalancingNode(m.node)) {
            // edge case: undo moving a rebalancing node
            // Probably nothing to do here, since this is extremely unlikely and pessimizations are unproblematic
        // }
      }
    }
  }

  void clearPQs(const size_t /* bestImprovementIndex */ ) {
    // release all nodes that were not moved
    const bool release = sharedData.release_nodes
                         && runStats.moves > 0;

    if (release) {
      // Release all nodes contained in PQ
      for (PartitionID i = 0; i < context.partition.k; ++i) {
        for (PosT j = 0; j < vertexPQs[i].size(); ++j) {
          const HypernodeID v = vertexPQs[i].at(j);
          sharedData.nodeTracker.releaseNode(v);
        }
      }
    }

    for (PartitionID i = 0; i < context.partition.k; ++i) {
      vertexPQs[i].clear();
    }
    blockPQ.clear();
  }


  // We're letting the FM details implementation decide what happens here, since some may not want to do gain cache updates,
  // but rather update gains in their PQs or something

  template<typename PartitionedHypergraph, typename GainCache>
  MT_KAHYPAR_ATTRIBUTE_ALWAYS_INLINE
  void deltaGainUpdates(PartitionedHypergraph& phg,
                        GainCache& gain_cache,
                        const HyperedgeID he,
                        const HyperedgeWeight edge_weight,
                        const PartitionID from,
                        const HypernodeID pin_count_in_from_part_after,
                        const PartitionID to,
                        const HypernodeID pin_count_in_to_part_after) {
    gain_cache.deltaGainUpdate(phg, he, edge_weight, from,
      pin_count_in_from_part_after, to, pin_count_in_to_part_after);
  }

  void setPenaltyFactor(double penalty) {
    ASSERT(penalty >= 0 && penalty <= 1);
    penaltyFactor = penalty;
  }

  void setUpperBound(double upper_bound) {
    upperBound = upper_bound;
  }

private:
  MT_KAHYPAR_ATTRIBUTE_ALWAYS_INLINE
  void updatePQs() {
    for (PartitionID i = 0; i < context.partition.k; ++i) {
      if (!vertexPQs[i].empty()) {
        blockPQ.insertOrAdjustKey(i, vertexPQs[i].topKey());
      } else if (blockPQ.contains(i)) {
        blockPQ.remove(i);
      }
    }
  }

  template<typename PartitionedHypergraph, typename GainCache>
  MT_KAHYPAR_ATTRIBUTE_ALWAYS_INLINE
  std::pair<PartitionID, HyperedgeWeight> computeBestTargetBlock(const PartitionedHypergraph& phg,
                                                                 const GainCache& gain_cache,
                                                                 const HypernodeID u,
                                                                 const PartitionID from) const {
    // TODO(maas): bonus for balancing moves?!
    const HypernodeWeight wu = phg.nodeWeight(u);
    const HypernodeWeight from_weight = phg.partWeight(from);
    PartitionID to = kInvalidPartition;
    HyperedgeWeight to_benefit = std::numeric_limits<HyperedgeWeight>::min();
    HypernodeWeight best_to_weight = from_weight - wu;
    for (PartitionID i = 0; i < context.partition.k; ++i) {
      if (i != from) {
        const HypernodeWeight to_weight = phg.partWeight(i);
        const HypernodeWeight max_weight = context.partition.max_part_weights[i];
        HyperedgeWeight benefit = gain_cache.benefitTerm(u, i);
        if (upperBound >= 1 && to_weight + wu > upperBound * max_weight) {
          continue;
        } else if (to_weight + wu > max_weight && benefit <= to_benefit) {
          // don't take imbalanced move without improved gain
          continue;
        } else if (to_weight + wu > max_weight && penaltyFactor > 0) {
          const HypernodeWeight imbalance = std::min(wu, to_weight + wu - max_weight);
          const Gain imbalance_penalty = sharedData.unconstrained.estimatedPenaltyForImbalancedMove(i, imbalance);
          if (imbalance_penalty == std::numeric_limits<Gain>::max()) {
            continue;
          }
          benefit -= std::ceil(penaltyFactor * imbalance_penalty);
        }
        if ( benefit > to_benefit || ( benefit == to_benefit && to_weight < best_to_weight ) ) {
          to_benefit = benefit;
          to = i;
          best_to_weight = to_weight;
        }
      }
    }
    ASSERT(from == phg.partID(u));
    const Gain gain = to != kInvalidPartition ? to_benefit - gain_cache.penaltyTerm(u, from)
                                              : std::numeric_limits<HyperedgeWeight>::min();
    return std::make_pair(to, gain);
  }

  template<typename PartitionedHypergraph, typename GainCache>
  MT_KAHYPAR_ATTRIBUTE_ALWAYS_INLINE
  std::pair<PartitionID, HyperedgeWeight> bestOfThree(const PartitionedHypergraph& phg,
                                                      const GainCache& gain_cache,
                                                      HypernodeID u,
                                                      PartitionID from,
                                                      std::array<PartitionID, 3> parts) const {

    const HypernodeWeight wu = phg.nodeWeight(u);
    const HypernodeWeight from_weight = phg.partWeight(from);
    PartitionID to = kInvalidPartition;
    HyperedgeWeight to_benefit = std::numeric_limits<HyperedgeWeight>::min();
    HypernodeWeight best_to_weight = from_weight - wu;
    for (PartitionID i : parts) {
      if (i != from && i != kInvalidPartition) {
        const HypernodeWeight to_weight = phg.partWeight(i);
        HyperedgeWeight benefit = gain_cache.benefitTerm(u, i);
        if (upperBound >= 1 && to_weight + wu > upperBound * context.partition.max_part_weights[i]) {
          continue;
        } else if (to_weight + wu > context.partition.max_part_weights[i] && penaltyFactor > 0) {
          const HypernodeWeight imbalance = std::min(wu, to_weight + wu - context.partition.max_part_weights[i]);
          const Gain imbalance_penalty = sharedData.unconstrained.estimatedPenaltyForImbalancedMove(i, imbalance);
          if (imbalance_penalty == std::numeric_limits<Gain>::max()) {
            continue;
          }
          benefit -= std::ceil(penaltyFactor * imbalance_penalty);
        }
        if ( benefit > to_benefit || ( benefit == to_benefit && to_weight < best_to_weight ) ) {
          to_benefit = benefit;
          to = i;
          best_to_weight = to_weight;
        }
      }
    }
    ASSERT(from == phg.partID(u));
    const Gain gain = to != kInvalidPartition ? to_benefit - gain_cache.penaltyTerm(u, from)
                                              : std::numeric_limits<HyperedgeWeight>::min();
    return std::make_pair(to, gain);
  }

  const Context& context;

  FMStats& runStats;

  FMSharedData& sharedData;

  // ! Priority Queue that contains for each block of the partition
  // ! the vertex with the best gain value
  BlockPriorityQueue& blockPQ;

  // ! From PQs -> For each block it contains the vertices (contained
  // ! in that block) touched by the current local search associated
  // ! with their gain values
  vec<VertexPriorityQueue>& vertexPQs;

  double penaltyFactor;
  double upperBound;
<<<<<<< HEAD
=======
};


template<typename TypeTraits, typename GainTypes>
class UnconstrainedStrategy: public IFMStrategy {
  using Base = IFMStrategy;

 public:
  using LocalFM = LocalizedKWayFM<TypeTraits, GainTypes>;
  using PartitionedHypergraph = typename TypeTraits::PartitionedHypergraph;

  UnconstrainedStrategy(const Context& context, FMSharedData& sharedData):
      Base(context, sharedData) { }

  bool dispatchedFindMoves(LocalFM& local_fm, PartitionedHypergraph& phg, size_t task_id, size_t num_seeds, size_t) {
    LocalUnconstrainedStrategy local_strategy = local_fm.template initializeDispatchedStrategy<LocalUnconstrainedStrategy>();
    return local_fm.findMoves(local_strategy, phg, task_id, num_seeds);
  }

 private:
  virtual void findMovesImpl(localized_k_way_fm_t local_fm, mt_kahypar_partitioned_hypergraph_t& phg,
                             size_t num_tasks, size_t num_seeds, size_t round,
                             ds::StreamingVector<HypernodeID>& locally_locked_vertices) final {
    Base::findMovesWithConcreteStrategy<UnconstrainedStrategy>(
              local_fm, phg, num_tasks, num_seeds, round, locally_locked_vertices);
  }

  virtual bool isUnconstrainedRoundImpl(size_t) const final {
    return true;
  }

  virtual bool includesUnconstrainedImpl() const final {
    return true;
  }
>>>>>>> dc110c45
};

}<|MERGE_RESOLUTION|>--- conflicted
+++ resolved
@@ -54,365 +54,348 @@
    *
    */
 
-class LocalUnconstrainedStrategy {
-
- public:
-  using BlockPriorityQueue = ds::ExclusiveHandleHeap< ds::MaxHeap<Gain, PartitionID> >;
-  using VertexPriorityQueue = ds::MaxHeap<Gain, HypernodeID>;    // these need external handles
-
-  static constexpr bool uses_gain_cache = true;
-  static constexpr bool maintain_gain_cache_between_rounds = true;
-  static constexpr bool is_unconstrained = true;
-
-  LocalUnconstrainedStrategy(const Context& context,
-                             FMSharedData& sharedData,
-                             BlockPriorityQueue& blockPQ,
-                             vec<VertexPriorityQueue>& vertexPQs,
-                             FMStats& runStats) :
-      context(context),
-      runStats(runStats),
-      sharedData(sharedData),
-<<<<<<< HEAD
-      blockPQ(static_cast<size_t>(context.partition.k)),
-      vertexPQs(static_cast<size_t>(context.partition.k),
-        VertexPriorityQueue(sharedData.vertexPQHandles.data(), sharedData.numberOfNodes)),
-      penaltyFactor(penaltyFactor),
-      upperBound(context.refinement.fm.unconstrained_upper_bound) { }
-
-  template<typename DispatchedStrategyApplicatorFn>
-  MT_KAHYPAR_ATTRIBUTE_ALWAYS_INLINE
-  void applyWithDispatchedStrategy(size_t /*taskID*/, size_t /*round*/, DispatchedStrategyApplicatorFn applicator_fn) {
-    applicator_fn(static_cast<UnconstrainedStrategy&>(*this));
-  }
-=======
-      blockPQ(blockPQ),
-      vertexPQs(vertexPQs),
-      penaltyFactor(context.refinement.fm.imbalance_penalty_max),
-      upperBound(context.refinement.fm.unconstrained_upper_bound) { }
->>>>>>> dc110c45
-
-  template<typename PartitionedHypergraph, typename GainCache>
-  MT_KAHYPAR_ATTRIBUTE_ALWAYS_INLINE
-  void insertIntoPQ(const PartitionedHypergraph& phg,
+  class LocalUnconstrainedStrategy {
+
+  public:
+    using BlockPriorityQueue = ds::ExclusiveHandleHeap< ds::MaxHeap<Gain, PartitionID> >;
+    using VertexPriorityQueue = ds::MaxHeap<Gain, HypernodeID>;    // these need external handles
+
+    static constexpr bool uses_gain_cache = true;
+    static constexpr bool maintain_gain_cache_between_rounds = true;
+    static constexpr bool is_unconstrained = true;
+
+    LocalUnconstrainedStrategy(const Context& context,
+                               FMSharedData& sharedData,
+                               BlockPriorityQueue& blockPQ,
+                               vec<VertexPriorityQueue>& vertexPQs,
+                               FMStats& runStats) :
+            context(context),
+            runStats(runStats),
+            sharedData(sharedData),
+            blockPQ(blockPQ),
+            vertexPQs(vertexPQs),
+            penaltyFactor(context.refinement.fm.imbalance_penalty_max),
+            upperBound(context.refinement.fm.unconstrained_upper_bound) { }
+
+    template<typename PartitionedHypergraph, typename GainCache>
+    MT_KAHYPAR_ATTRIBUTE_ALWAYS_INLINE
+    void insertIntoPQ(const PartitionedHypergraph& phg,
+                      const GainCache& gain_cache,
+                      const HypernodeID v) {
+      const PartitionID pv = phg.partID(v);
+      ASSERT(pv < context.partition.k);
+      auto [target, gain] = computeBestTargetBlock(phg, gain_cache, v, pv);
+      ASSERT(target < context.partition.k);
+      sharedData.targetPart[v] = target;
+      vertexPQs[pv].insert(v, gain);  // blockPQ updates are done later, collectively.
+      runStats.pushes++;
+    }
+
+    template<typename PartitionedHypergraph, typename GainCache>
+    MT_KAHYPAR_ATTRIBUTE_ALWAYS_INLINE
+    void updateGain(const PartitionedHypergraph& phg,
                     const GainCache& gain_cache,
-                    const HypernodeID v) {
-    const PartitionID pv = phg.partID(v);
-    ASSERT(pv < context.partition.k);
-    auto [target, gain] = computeBestTargetBlock(phg, gain_cache, v, pv);
-    ASSERT(target < context.partition.k);
-    sharedData.targetPart[v] = target;
-    vertexPQs[pv].insert(v, gain);  // blockPQ updates are done later, collectively.
-    runStats.pushes++;
-  }
-
-  template<typename PartitionedHypergraph, typename GainCache>
-  MT_KAHYPAR_ATTRIBUTE_ALWAYS_INLINE
-  void updateGain(const PartitionedHypergraph& phg,
-                  const GainCache& gain_cache,
-                  const HypernodeID v,
-                  const Move& move) {
-    const PartitionID pv = phg.partID(v);
-    ASSERT(vertexPQs[pv].contains(v));
-    const PartitionID designatedTargetV = sharedData.targetPart[v];
-    Gain gain = 0;
-    PartitionID newTarget = kInvalidPartition;
-
-    if (context.partition.k < 4 || designatedTargetV == move.from || designatedTargetV == move.to) {
-      // penalty term of designatedTargetV is affected.
-      // and may now be greater than that of other blocks --> recompute full
-      std::tie(newTarget, gain) = computeBestTargetBlock(phg, gain_cache, v, pv);
-    } else {
-      // penalty term of designatedTargetV is not affected.
-      // only move.from and move.to may be better
-      std::tie(newTarget, gain) = bestOfThree(phg, gain_cache,
-        v, pv, { designatedTargetV, move.from, move.to });
-    }
-
-    sharedData.targetPart[v] = newTarget;
-    vertexPQs[pv].adjustKey(v, gain);
-  }
-
-  template<typename PartitionedHypergraph, typename GainCache>
-  MT_KAHYPAR_ATTRIBUTE_ALWAYS_INLINE
-  bool findNextMove(const PartitionedHypergraph& phg,
-                    const GainCache& gain_cache,
-                    Move& m) {
-    updatePQs();
-
-    if (blockPQ.empty()) {
-      return false;
-    }
-
-    while (true) {
-      const PartitionID from = blockPQ.top();
-      const HypernodeID u = vertexPQs[from].top();
-      const Gain estimated_gain = vertexPQs[from].topKey();
-      ASSERT(estimated_gain == blockPQ.topKey());
-      auto [to, gain] = computeBestTargetBlock(phg, gain_cache, u, phg.partID(u));
-
-      bool apply_move = (gain >= estimated_gain); // accept any gain that is at least as good
-      if (apply_move && to != kInvalidPartition && penaltyFactor > 0) {
-        const HypernodeWeight wu = phg.nodeWeight(u);
-        const HypernodeWeight to_weight = phg.partWeight(to);
-        if (upperBound >= 1 && to_weight + wu > upperBound * context.partition.max_part_weights[to]) {
-          apply_move = false;
-        } else if (to_weight + wu > context.partition.max_part_weights[to]) {
-          const HypernodeWeight imbalance = std::min(wu, to_weight + wu - context.partition.max_part_weights[to]);
-          // The following will update the imbalance globally, which also affects the imbalance penalty for other threads.
-          // If the move is not applied, we need to undo this in skipMove
-          const Gain imbalance_penalty = sharedData.unconstrained.applyEstimatedPenaltyForImbalancedMove(to, imbalance);
-          if (imbalance_penalty != std::numeric_limits<Gain>::max()) {
-            Gain new_gain = gain_cache.gain(u, from, to) - std::ceil(penaltyFactor * imbalance_penalty);
-            gain = new_gain;
-          } else {
+                    const HypernodeID v,
+                    const Move& move) {
+      const PartitionID pv = phg.partID(v);
+      ASSERT(vertexPQs[pv].contains(v));
+      const PartitionID designatedTargetV = sharedData.targetPart[v];
+      Gain gain = 0;
+      PartitionID newTarget = kInvalidPartition;
+
+      if (context.partition.k < 4 || designatedTargetV == move.from || designatedTargetV == move.to) {
+        // penalty term of designatedTargetV is affected.
+        // and may now be greater than that of other blocks --> recompute full
+        std::tie(newTarget, gain) = computeBestTargetBlock(phg, gain_cache, v, pv);
+      } else {
+        // penalty term of designatedTargetV is not affected.
+        // only move.from and move.to may be better
+        std::tie(newTarget, gain) = bestOfThree(phg, gain_cache,
+                                                v, pv, { designatedTargetV, move.from, move.to });
+      }
+
+      sharedData.targetPart[v] = newTarget;
+      vertexPQs[pv].adjustKey(v, gain);
+    }
+
+    template<typename PartitionedHypergraph, typename GainCache>
+    MT_KAHYPAR_ATTRIBUTE_ALWAYS_INLINE
+    bool findNextMove(const PartitionedHypergraph& phg,
+                      const GainCache& gain_cache,
+                      Move& m) {
+      updatePQs();
+
+      if (blockPQ.empty()) {
+        return false;
+      }
+
+      while (true) {
+        const PartitionID from = blockPQ.top();
+        const HypernodeID u = vertexPQs[from].top();
+        const Gain estimated_gain = vertexPQs[from].topKey();
+        ASSERT(estimated_gain == blockPQ.topKey());
+        auto [to, gain] = computeBestTargetBlock(phg, gain_cache, u, phg.partID(u));
+
+        bool apply_move = (gain >= estimated_gain); // accept any gain that is at least as good
+        if (apply_move && to != kInvalidPartition && penaltyFactor > 0) {
+          const HypernodeWeight wu = phg.nodeWeight(u);
+          const HypernodeWeight to_weight = phg.partWeight(to);
+          if (upperBound >= 1 && to_weight + wu > upperBound * context.partition.max_part_weights[to]) {
             apply_move = false;
-          }
-        }
-      }
-
-      if (apply_move) {
-        m.node = u; m.to = to; m.from = from;
-        m.gain = gain;
-        runStats.extractions++;
-        vertexPQs[from].deleteTop();  // blockPQ updates are done later, collectively.
-
-        if (context.refinement.fm.penalty_for_moved_rebalancing_nodes && sharedData.unconstrained.isRebalancingNode(m.node)) {
-          // edge case: moving a rebalancing node can throw the estimation off if we don't apply a correction
-          const HypernodeWeight from_weight = phg.partWeight(m.from);
-          const HypernodeWeight wu = phg.nodeWeight(u);
-          if (from_weight - wu < context.partition.max_part_weights[from]) {
-            const HypernodeWeight reduction = std::min(wu, context.partition.max_part_weights[from] - from_weight + wu);
-            sharedData.unconstrained.applyEstimatedPenaltyForImbalancedMove(from, reduction);
-          }
-        }
-        return true;
-      } else {
-        runStats.retries++;
-        vertexPQs[from].adjustKey(u, gain);
-        sharedData.targetPart[u] = to;
-        if (vertexPQs[from].topKey() != blockPQ.keyOf(from)) {
-          blockPQ.adjustKey(from, vertexPQs[from].topKey());
-        }
-      }
-    }
-  }
-
-  template<typename PartitionedHypergraph, typename GainCache>
-  MT_KAHYPAR_ATTRIBUTE_ALWAYS_INLINE
-  void skipMove(const PartitionedHypergraph& phg, const GainCache&, Move m) {
-    if (penaltyFactor > 0) {
-      const HypernodeWeight to_weight = phg.partWeight(m.to);
-      if (to_weight > context.partition.max_part_weights[m.to]) {
-        // we need to undo the imbalance which was added to the shared data
-        const HypernodeWeight hn_weight = phg.nodeWeight(m.node);
-        const HypernodeWeight imbalance = std::min(hn_weight, to_weight - context.partition.max_part_weights[m.to]);
-        sharedData.unconstrained.revertImbalancedMove(m.to, imbalance);
-
-        // if (sharedData.unconstrained.isRebalancingNode(m.node)) {
-            // edge case: undo moving a rebalancing node
-            // Probably nothing to do here, since this is extremely unlikely and pessimizations are unproblematic
-        // }
-      }
-    }
-  }
-
-  void clearPQs(const size_t /* bestImprovementIndex */ ) {
-    // release all nodes that were not moved
-    const bool release = sharedData.release_nodes
-                         && runStats.moves > 0;
-
-    if (release) {
-      // Release all nodes contained in PQ
+          } else if (to_weight + wu > context.partition.max_part_weights[to]) {
+            const HypernodeWeight imbalance = std::min(wu, to_weight + wu - context.partition.max_part_weights[to]);
+            // The following will update the imbalance globally, which also affects the imbalance penalty for other threads.
+            // If the move is not applied, we need to undo this in skipMove
+            const Gain imbalance_penalty = sharedData.unconstrained.applyEstimatedPenaltyForImbalancedMove(to, imbalance);
+            if (imbalance_penalty != std::numeric_limits<Gain>::max()) {
+              Gain new_gain = gain_cache.gain(u, from, to) - std::ceil(penaltyFactor * imbalance_penalty);
+              gain = new_gain;
+            } else {
+              apply_move = false;
+            }
+          }
+        }
+
+        if (apply_move) {
+          m.node = u; m.to = to; m.from = from;
+          m.gain = gain;
+          runStats.extractions++;
+          vertexPQs[from].deleteTop();  // blockPQ updates are done later, collectively.
+
+          if (context.refinement.fm.penalty_for_moved_rebalancing_nodes && sharedData.unconstrained.isRebalancingNode(m.node)) {
+            // edge case: moving a rebalancing node can throw the estimation off if we don't apply a correction
+            const HypernodeWeight from_weight = phg.partWeight(m.from);
+            const HypernodeWeight wu = phg.nodeWeight(u);
+            if (from_weight - wu < context.partition.max_part_weights[from]) {
+              const HypernodeWeight reduction = std::min(wu, context.partition.max_part_weights[from] - from_weight + wu);
+              sharedData.unconstrained.applyEstimatedPenaltyForImbalancedMove(from, reduction);
+            }
+          }
+          return true;
+        } else {
+          runStats.retries++;
+          vertexPQs[from].adjustKey(u, gain);
+          sharedData.targetPart[u] = to;
+          if (vertexPQs[from].topKey() != blockPQ.keyOf(from)) {
+            blockPQ.adjustKey(from, vertexPQs[from].topKey());
+          }
+        }
+      }
+    }
+
+    template<typename PartitionedHypergraph, typename GainCache>
+    MT_KAHYPAR_ATTRIBUTE_ALWAYS_INLINE
+    void skipMove(const PartitionedHypergraph& phg, const GainCache&, Move m) {
+      if (penaltyFactor > 0) {
+        const HypernodeWeight to_weight = phg.partWeight(m.to);
+        if (to_weight > context.partition.max_part_weights[m.to]) {
+          // we need to undo the imbalance which was added to the shared data
+          const HypernodeWeight hn_weight = phg.nodeWeight(m.node);
+          const HypernodeWeight imbalance = std::min(hn_weight, to_weight - context.partition.max_part_weights[m.to]);
+          sharedData.unconstrained.revertImbalancedMove(m.to, imbalance);
+
+          // if (sharedData.unconstrained.isRebalancingNode(m.node)) {
+          // edge case: undo moving a rebalancing node
+          // Probably nothing to do here, since this is extremely unlikely and pessimizations are unproblematic
+          // }
+        }
+      }
+    }
+
+    void clearPQs(const size_t /* bestImprovementIndex */ ) {
+      // release all nodes that were not moved
+      const bool release = sharedData.release_nodes
+                           && runStats.moves > 0;
+
+      if (release) {
+        // Release all nodes contained in PQ
+        for (PartitionID i = 0; i < context.partition.k; ++i) {
+          for (PosT j = 0; j < vertexPQs[i].size(); ++j) {
+            const HypernodeID v = vertexPQs[i].at(j);
+            sharedData.nodeTracker.releaseNode(v);
+          }
+        }
+      }
+
       for (PartitionID i = 0; i < context.partition.k; ++i) {
-        for (PosT j = 0; j < vertexPQs[i].size(); ++j) {
-          const HypernodeID v = vertexPQs[i].at(j);
-          sharedData.nodeTracker.releaseNode(v);
-        }
-      }
-    }
-
-    for (PartitionID i = 0; i < context.partition.k; ++i) {
-      vertexPQs[i].clear();
-    }
-    blockPQ.clear();
-  }
-
-
-  // We're letting the FM details implementation decide what happens here, since some may not want to do gain cache updates,
-  // but rather update gains in their PQs or something
-
-  template<typename PartitionedHypergraph, typename GainCache>
-  MT_KAHYPAR_ATTRIBUTE_ALWAYS_INLINE
-  void deltaGainUpdates(PartitionedHypergraph& phg,
-                        GainCache& gain_cache,
-                        const HyperedgeID he,
-                        const HyperedgeWeight edge_weight,
-                        const PartitionID from,
-                        const HypernodeID pin_count_in_from_part_after,
-                        const PartitionID to,
-                        const HypernodeID pin_count_in_to_part_after) {
-    gain_cache.deltaGainUpdate(phg, he, edge_weight, from,
-      pin_count_in_from_part_after, to, pin_count_in_to_part_after);
-  }
-
-  void setPenaltyFactor(double penalty) {
-    ASSERT(penalty >= 0 && penalty <= 1);
-    penaltyFactor = penalty;
-  }
-
-  void setUpperBound(double upper_bound) {
-    upperBound = upper_bound;
-  }
-
-private:
-  MT_KAHYPAR_ATTRIBUTE_ALWAYS_INLINE
-  void updatePQs() {
-    for (PartitionID i = 0; i < context.partition.k; ++i) {
-      if (!vertexPQs[i].empty()) {
-        blockPQ.insertOrAdjustKey(i, vertexPQs[i].topKey());
-      } else if (blockPQ.contains(i)) {
-        blockPQ.remove(i);
-      }
-    }
-  }
-
-  template<typename PartitionedHypergraph, typename GainCache>
-  MT_KAHYPAR_ATTRIBUTE_ALWAYS_INLINE
-  std::pair<PartitionID, HyperedgeWeight> computeBestTargetBlock(const PartitionedHypergraph& phg,
-                                                                 const GainCache& gain_cache,
-                                                                 const HypernodeID u,
-                                                                 const PartitionID from) const {
-    // TODO(maas): bonus for balancing moves?!
-    const HypernodeWeight wu = phg.nodeWeight(u);
-    const HypernodeWeight from_weight = phg.partWeight(from);
-    PartitionID to = kInvalidPartition;
-    HyperedgeWeight to_benefit = std::numeric_limits<HyperedgeWeight>::min();
-    HypernodeWeight best_to_weight = from_weight - wu;
-    for (PartitionID i = 0; i < context.partition.k; ++i) {
-      if (i != from) {
-        const HypernodeWeight to_weight = phg.partWeight(i);
-        const HypernodeWeight max_weight = context.partition.max_part_weights[i];
-        HyperedgeWeight benefit = gain_cache.benefitTerm(u, i);
-        if (upperBound >= 1 && to_weight + wu > upperBound * max_weight) {
-          continue;
-        } else if (to_weight + wu > max_weight && benefit <= to_benefit) {
-          // don't take imbalanced move without improved gain
-          continue;
-        } else if (to_weight + wu > max_weight && penaltyFactor > 0) {
-          const HypernodeWeight imbalance = std::min(wu, to_weight + wu - max_weight);
-          const Gain imbalance_penalty = sharedData.unconstrained.estimatedPenaltyForImbalancedMove(i, imbalance);
-          if (imbalance_penalty == std::numeric_limits<Gain>::max()) {
+        vertexPQs[i].clear();
+      }
+      blockPQ.clear();
+    }
+
+
+    // We're letting the FM details implementation decide what happens here, since some may not want to do gain cache updates,
+    // but rather update gains in their PQs or something
+
+    template<typename PartitionedHypergraph, typename GainCache>
+    MT_KAHYPAR_ATTRIBUTE_ALWAYS_INLINE
+    void deltaGainUpdates(PartitionedHypergraph& phg,
+                          GainCache& gain_cache,
+                          const HyperedgeID he,
+                          const HyperedgeWeight edge_weight,
+                          const PartitionID from,
+                          const HypernodeID pin_count_in_from_part_after,
+                          const PartitionID to,
+                          const HypernodeID pin_count_in_to_part_after) {
+      gain_cache.deltaGainUpdate(phg, he, edge_weight, from,
+                                 pin_count_in_from_part_after, to, pin_count_in_to_part_after);
+    }
+
+    void setPenaltyFactor(double penalty) {
+      ASSERT(penalty >= 0 && penalty <= 1);
+      penaltyFactor = penalty;
+    }
+
+    void setUpperBound(double upper_bound) {
+      upperBound = upper_bound;
+    }
+
+  private:
+    MT_KAHYPAR_ATTRIBUTE_ALWAYS_INLINE
+    void updatePQs() {
+      for (PartitionID i = 0; i < context.partition.k; ++i) {
+        if (!vertexPQs[i].empty()) {
+          blockPQ.insertOrAdjustKey(i, vertexPQs[i].topKey());
+        } else if (blockPQ.contains(i)) {
+          blockPQ.remove(i);
+        }
+      }
+    }
+
+    template<typename PartitionedHypergraph, typename GainCache>
+    MT_KAHYPAR_ATTRIBUTE_ALWAYS_INLINE
+    std::pair<PartitionID, HyperedgeWeight> computeBestTargetBlock(const PartitionedHypergraph& phg,
+                                                                   const GainCache& gain_cache,
+                                                                   const HypernodeID u,
+                                                                   const PartitionID from) const {
+      // TODO(maas): bonus for balancing moves?!
+      const HypernodeWeight wu = phg.nodeWeight(u);
+      const HypernodeWeight from_weight = phg.partWeight(from);
+      PartitionID to = kInvalidPartition;
+      HyperedgeWeight to_benefit = std::numeric_limits<HyperedgeWeight>::min();
+      HypernodeWeight best_to_weight = from_weight - wu;
+      for (PartitionID i = 0; i < context.partition.k; ++i) {
+        if (i != from) {
+          const HypernodeWeight to_weight = phg.partWeight(i);
+          const HypernodeWeight max_weight = context.partition.max_part_weights[i];
+          HyperedgeWeight benefit = gain_cache.benefitTerm(u, i);
+          if (upperBound >= 1 && to_weight + wu > upperBound * max_weight) {
             continue;
-          }
-          benefit -= std::ceil(penaltyFactor * imbalance_penalty);
-        }
-        if ( benefit > to_benefit || ( benefit == to_benefit && to_weight < best_to_weight ) ) {
-          to_benefit = benefit;
-          to = i;
-          best_to_weight = to_weight;
-        }
-      }
-    }
-    ASSERT(from == phg.partID(u));
-    const Gain gain = to != kInvalidPartition ? to_benefit - gain_cache.penaltyTerm(u, from)
-                                              : std::numeric_limits<HyperedgeWeight>::min();
-    return std::make_pair(to, gain);
-  }
-
-  template<typename PartitionedHypergraph, typename GainCache>
-  MT_KAHYPAR_ATTRIBUTE_ALWAYS_INLINE
-  std::pair<PartitionID, HyperedgeWeight> bestOfThree(const PartitionedHypergraph& phg,
-                                                      const GainCache& gain_cache,
-                                                      HypernodeID u,
-                                                      PartitionID from,
-                                                      std::array<PartitionID, 3> parts) const {
-
-    const HypernodeWeight wu = phg.nodeWeight(u);
-    const HypernodeWeight from_weight = phg.partWeight(from);
-    PartitionID to = kInvalidPartition;
-    HyperedgeWeight to_benefit = std::numeric_limits<HyperedgeWeight>::min();
-    HypernodeWeight best_to_weight = from_weight - wu;
-    for (PartitionID i : parts) {
-      if (i != from && i != kInvalidPartition) {
-        const HypernodeWeight to_weight = phg.partWeight(i);
-        HyperedgeWeight benefit = gain_cache.benefitTerm(u, i);
-        if (upperBound >= 1 && to_weight + wu > upperBound * context.partition.max_part_weights[i]) {
-          continue;
-        } else if (to_weight + wu > context.partition.max_part_weights[i] && penaltyFactor > 0) {
-          const HypernodeWeight imbalance = std::min(wu, to_weight + wu - context.partition.max_part_weights[i]);
-          const Gain imbalance_penalty = sharedData.unconstrained.estimatedPenaltyForImbalancedMove(i, imbalance);
-          if (imbalance_penalty == std::numeric_limits<Gain>::max()) {
+          } else if (to_weight + wu > max_weight && benefit <= to_benefit) {
+            // don't take imbalanced move without improved gain
             continue;
-          }
-          benefit -= std::ceil(penaltyFactor * imbalance_penalty);
-        }
-        if ( benefit > to_benefit || ( benefit == to_benefit && to_weight < best_to_weight ) ) {
-          to_benefit = benefit;
-          to = i;
-          best_to_weight = to_weight;
-        }
-      }
-    }
-    ASSERT(from == phg.partID(u));
-    const Gain gain = to != kInvalidPartition ? to_benefit - gain_cache.penaltyTerm(u, from)
-                                              : std::numeric_limits<HyperedgeWeight>::min();
-    return std::make_pair(to, gain);
-  }
-
-  const Context& context;
-
-  FMStats& runStats;
-
-  FMSharedData& sharedData;
-
-  // ! Priority Queue that contains for each block of the partition
-  // ! the vertex with the best gain value
-  BlockPriorityQueue& blockPQ;
-
-  // ! From PQs -> For each block it contains the vertices (contained
-  // ! in that block) touched by the current local search associated
-  // ! with their gain values
-  vec<VertexPriorityQueue>& vertexPQs;
-
-  double penaltyFactor;
-  double upperBound;
-<<<<<<< HEAD
-=======
-};
-
-
-template<typename TypeTraits, typename GainTypes>
-class UnconstrainedStrategy: public IFMStrategy {
-  using Base = IFMStrategy;
-
- public:
-  using LocalFM = LocalizedKWayFM<TypeTraits, GainTypes>;
-  using PartitionedHypergraph = typename TypeTraits::PartitionedHypergraph;
-
-  UnconstrainedStrategy(const Context& context, FMSharedData& sharedData):
-      Base(context, sharedData) { }
-
-  bool dispatchedFindMoves(LocalFM& local_fm, PartitionedHypergraph& phg, size_t task_id, size_t num_seeds, size_t) {
-    LocalUnconstrainedStrategy local_strategy = local_fm.template initializeDispatchedStrategy<LocalUnconstrainedStrategy>();
-    return local_fm.findMoves(local_strategy, phg, task_id, num_seeds);
-  }
-
- private:
-  virtual void findMovesImpl(localized_k_way_fm_t local_fm, mt_kahypar_partitioned_hypergraph_t& phg,
-                             size_t num_tasks, size_t num_seeds, size_t round,
-                             ds::StreamingVector<HypernodeID>& locally_locked_vertices) final {
-    Base::findMovesWithConcreteStrategy<UnconstrainedStrategy>(
+          } else if (to_weight + wu > max_weight && penaltyFactor > 0) {
+            const HypernodeWeight imbalance = std::min(wu, to_weight + wu - max_weight);
+            const Gain imbalance_penalty = sharedData.unconstrained.estimatedPenaltyForImbalancedMove(i, imbalance);
+            if (imbalance_penalty == std::numeric_limits<Gain>::max()) {
+              continue;
+            }
+            benefit -= std::ceil(penaltyFactor * imbalance_penalty);
+          }
+          if ( benefit > to_benefit || ( benefit == to_benefit && to_weight < best_to_weight ) ) {
+            to_benefit = benefit;
+            to = i;
+            best_to_weight = to_weight;
+          }
+        }
+      }
+      ASSERT(from == phg.partID(u));
+      const Gain gain = to != kInvalidPartition ? to_benefit - gain_cache.penaltyTerm(u, from)
+                                                : std::numeric_limits<HyperedgeWeight>::min();
+      return std::make_pair(to, gain);
+    }
+
+    template<typename PartitionedHypergraph, typename GainCache>
+    MT_KAHYPAR_ATTRIBUTE_ALWAYS_INLINE
+    std::pair<PartitionID, HyperedgeWeight> bestOfThree(const PartitionedHypergraph& phg,
+                                                        const GainCache& gain_cache,
+                                                        HypernodeID u,
+                                                        PartitionID from,
+                                                        std::array<PartitionID, 3> parts) const {
+
+      const HypernodeWeight wu = phg.nodeWeight(u);
+      const HypernodeWeight from_weight = phg.partWeight(from);
+      PartitionID to = kInvalidPartition;
+      HyperedgeWeight to_benefit = std::numeric_limits<HyperedgeWeight>::min();
+      HypernodeWeight best_to_weight = from_weight - wu;
+      for (PartitionID i : parts) {
+        if (i != from && i != kInvalidPartition) {
+          const HypernodeWeight to_weight = phg.partWeight(i);
+          HyperedgeWeight benefit = gain_cache.benefitTerm(u, i);
+          if (upperBound >= 1 && to_weight + wu > upperBound * context.partition.max_part_weights[i]) {
+            continue;
+          } else if (to_weight + wu > context.partition.max_part_weights[i] && penaltyFactor > 0) {
+            const HypernodeWeight imbalance = std::min(wu, to_weight + wu - context.partition.max_part_weights[i]);
+            const Gain imbalance_penalty = sharedData.unconstrained.estimatedPenaltyForImbalancedMove(i, imbalance);
+            if (imbalance_penalty == std::numeric_limits<Gain>::max()) {
+              continue;
+            }
+            benefit -= std::ceil(penaltyFactor * imbalance_penalty);
+          }
+          if ( benefit > to_benefit || ( benefit == to_benefit && to_weight < best_to_weight ) ) {
+            to_benefit = benefit;
+            to = i;
+            best_to_weight = to_weight;
+          }
+        }
+      }
+      ASSERT(from == phg.partID(u));
+      const Gain gain = to != kInvalidPartition ? to_benefit - gain_cache.penaltyTerm(u, from)
+                                                : std::numeric_limits<HyperedgeWeight>::min();
+      return std::make_pair(to, gain);
+    }
+
+    const Context& context;
+
+    FMStats& runStats;
+
+    FMSharedData& sharedData;
+
+    // ! Priority Queue that contains for each block of the partition
+    // ! the vertex with the best gain value
+    BlockPriorityQueue& blockPQ;
+
+    // ! From PQs -> For each block it contains the vertices (contained
+    // ! in that block) touched by the current local search associated
+    // ! with their gain values
+    vec<VertexPriorityQueue>& vertexPQs;
+
+    double penaltyFactor;
+    double upperBound;
+  };
+
+
+  template<typename TypeTraits, typename GainTypes>
+  class UnconstrainedStrategy: public IFMStrategy {
+    using Base = IFMStrategy;
+
+  public:
+    using LocalFM = LocalizedKWayFM<TypeTraits, GainTypes>;
+    using PartitionedHypergraph = typename TypeTraits::PartitionedHypergraph;
+
+    UnconstrainedStrategy(const Context& context, FMSharedData& sharedData):
+            Base(context, sharedData) { }
+
+    bool dispatchedFindMoves(LocalFM& local_fm, PartitionedHypergraph& phg, size_t task_id, size_t num_seeds, size_t) {
+      LocalUnconstrainedStrategy local_strategy = local_fm.template initializeDispatchedStrategy<LocalUnconstrainedStrategy>();
+      return local_fm.findMoves(local_strategy, phg, task_id, num_seeds);
+    }
+
+  private:
+    virtual void findMovesImpl(localized_k_way_fm_t local_fm, mt_kahypar_partitioned_hypergraph_t& phg,
+                               size_t num_tasks, size_t num_seeds, size_t round,
+                               ds::StreamingVector<HypernodeID>& locally_locked_vertices) final {
+      Base::findMovesWithConcreteStrategy<UnconstrainedStrategy>(
               local_fm, phg, num_tasks, num_seeds, round, locally_locked_vertices);
-  }
-
-  virtual bool isUnconstrainedRoundImpl(size_t) const final {
-    return true;
-  }
-
-  virtual bool includesUnconstrainedImpl() const final {
-    return true;
-  }
->>>>>>> dc110c45
-};
+    }
+
+    virtual bool isUnconstrainedRoundImpl(size_t) const final {
+      return true;
+    }
+
+    virtual bool includesUnconstrainedImpl() const final {
+      return true;
+    }
+  };
 
 }