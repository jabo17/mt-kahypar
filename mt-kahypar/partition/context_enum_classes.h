--- conflicted
+++ resolved
@@ -89,17 +89,13 @@
   UNDEFINED
 };
 
-<<<<<<< HEAD
-enum class RefinementAlgorithm : uint8_t {
-=======
 enum class InitialPartitioningMode : uint8_t {
   direct,
   recursive,
   UNDEFINED
 };
 
-enum class LabelPropagationAlgorithm : uint8_t {
->>>>>>> 70eb4179
+enum class RefinementAlgorithm : uint8_t {
   label_propagation_km1,
   label_propagation_cut,
   do_nothing,
@@ -214,9 +210,6 @@
   return os << static_cast<uint8_t>(func);
 }
 
-<<<<<<< HEAD
-std::ostream& operator<< (std::ostream& os, const RefinementAlgorithm& algo) {
-=======
 std::ostream & operator<< (std::ostream& os, const InitialPartitioningMode& mode) {
   switch (mode) {
     case InitialPartitioningMode::direct: return os << "direct";
@@ -227,8 +220,7 @@
   return os << static_cast<uint8_t>(mode);
 }
 
-std::ostream & operator<< (std::ostream& os, const LabelPropagationAlgorithm& algo) {
->>>>>>> 70eb4179
+std::ostream & operator<< (std::ostream& os, const RefinementAlgorithm& algo) {
   switch (algo) {
     case RefinementAlgorithm::label_propagation_km1: return os << "label_propagation_km1";
     case RefinementAlgorithm::label_propagation_cut: return os << "label_propagation_cut";
@@ -344,9 +336,6 @@
   return RatingFunction::UNDEFINED;
 }
 
-<<<<<<< HEAD
-static RefinementAlgorithm refinementAlgorithmFromString(const std::string& type) {
-=======
 static InitialPartitioningMode initialPartitioningModeFromString(const std::string& mode) {
   if (mode == "direct") {
     return InitialPartitioningMode::direct;
@@ -357,8 +346,7 @@
   return InitialPartitioningMode::UNDEFINED;
 }
 
-static LabelPropagationAlgorithm labelPropagationAlgorithmFromString(const std::string& type) {
->>>>>>> 70eb4179
+static RefinementAlgorithm refinementAlgorithmFromString(const std::string& type) {
   if (type == "label_propagation_km1") {
     return RefinementAlgorithm::label_propagation_km1;
   } else if (type == "label_propagation_cut") {
@@ -368,14 +356,8 @@
   } else if(type == "flow"){
     return RefinementAlgorithm::flow;
   }
-<<<<<<< HEAD
-  LOG << "Illegal option:" << type;
-  exit(0);
+  ERROR("Illegal option: " + type);
   return RefinementAlgorithm::do_nothing;
-=======
-  ERROR("Illegal option: " + type);
-  return LabelPropagationAlgorithm::do_nothing;
->>>>>>> 70eb4179
 }
 
 static ExecutionType executionTypeFromString(const std::string& type) {
