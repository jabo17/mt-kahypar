/*******************************************************************************
 * This file is part of KaHyPar.
 *
 * Copyright (C) 2018 Sebastian Schlag <sebastian.schlag@kit.edu>
 * Copyright (C) 2019 Tobias Heuer <tobias.heuer@kit.edu>
 *
 * KaHyPar is free software: you can redistribute it and/or modify
 * it under the terms of the GNU General Public License as published by
 * the Free Software Foundation, either version 3 of the License, or
 * (at your option) any later version.
 *
 * KaHyPar is distributed in the hope that it will be useful,
 * but WITHOUT ANY WARRANTY; without even the implied warranty of
 * MERCHANTABILITY or FITNESS FOR A PARTICULAR PURPOSE.  See the
 * GNU General Public License for more details.
 *
 * You should have received a copy of the GNU General Public License
 * along with KaHyPar.  If not, see <http://www.gnu.org/licenses/>.
 *
 ******************************************************************************/

#pragma once

#include "kahypar/meta/registrar.h"

#include "mt-kahypar/partition/context.h"
#include "mt-kahypar/partition/factories.h"
#include "mt-kahypar/partition/refinement/do_nothing_refiner.h"
#include "mt-kahypar/partition/refinement/label_propagation/label_propagation_refiner.h"

<<<<<<< HEAD
#define REGISTER_LP_REFINER(id, refiner, t)                                                                          \
  static kahypar::meta::Registrar<LabelPropagationFactory> JOIN(register_ ## refiner, t)(                            \
    id,                                                                                                              \
    [](PartitionedHypergraph& hypergraph, const Context& context, const TaskGroupID task_group_id) -> IRefiner* {  \
    return new refiner(hypergraph, context, task_group_id);                                                          \
=======
#define REGISTER_LP_REFINER(id, refiner, t)                                                                            \
  static kahypar::meta::Registrar<LabelPropagationFactory> JOIN(register_ ## refiner, t)(                              \
    id,                                                                                                                \
    [](PartitionedHypergraph<>& hypergraph, const Context& context, const TaskGroupID task_group_id) -> IRefiner<>* {  \
    return new refiner(hypergraph, context, task_group_id);                                                            \
>>>>>>> cadddb90
  })

namespace mt_kahypar {
REGISTER_LP_REFINER(LabelPropagationAlgorithm::label_propagation_cut, LabelPropagationCutRefiner, Cut);
REGISTER_LP_REFINER(LabelPropagationAlgorithm::label_propagation_km1, LabelPropagationKm1Refiner, Km1);
REGISTER_LP_REFINER(LabelPropagationAlgorithm::do_nothing, DoNothingRefiner, 1);
}  // namespace mt_kahypar<|MERGE_RESOLUTION|>--- conflicted
+++ resolved
@@ -28,19 +28,11 @@
 #include "mt-kahypar/partition/refinement/do_nothing_refiner.h"
 #include "mt-kahypar/partition/refinement/label_propagation/label_propagation_refiner.h"
 
-<<<<<<< HEAD
-#define REGISTER_LP_REFINER(id, refiner, t)                                                                          \
-  static kahypar::meta::Registrar<LabelPropagationFactory> JOIN(register_ ## refiner, t)(                            \
-    id,                                                                                                              \
-    [](PartitionedHypergraph& hypergraph, const Context& context, const TaskGroupID task_group_id) -> IRefiner* {  \
-    return new refiner(hypergraph, context, task_group_id);                                                          \
-=======
 #define REGISTER_LP_REFINER(id, refiner, t)                                                                            \
   static kahypar::meta::Registrar<LabelPropagationFactory> JOIN(register_ ## refiner, t)(                              \
     id,                                                                                                                \
-    [](PartitionedHypergraph<>& hypergraph, const Context& context, const TaskGroupID task_group_id) -> IRefiner<>* {  \
+    [](PartitionedHypergraph& hypergraph, const Context& context, const TaskGroupID task_group_id) -> IRefiner* {  \
     return new refiner(hypergraph, context, task_group_id);                                                            \
->>>>>>> cadddb90
   })
 
 namespace mt_kahypar {
