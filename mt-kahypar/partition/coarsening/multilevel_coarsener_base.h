/*******************************************************************************
 * This file is part of KaHyPar.
 *
 * Copyright (C) 2019 Tobias Heuer <tobias.heuer@kit.edu>
 *
 * KaHyPar is free software: you can redistribute it and/or modify
 * it under the terms of the GNU General Public License as published by
 * the Free Software Foundation, either version 3 of the License, or
 * (at your option) any later version.
 *
 * KaHyPar is distributed in the hope that it will be useful,
 * but WITHOUT ANY WARRANTY; without even the implied warranty of
 * MERCHANTABILITY or FITNESS FOR A PARTICULAR PURPOSE.  See the
 * GNU General Public License for more details.
 *
 * You should have received a copy of the GNU General Public License
 * along with KaHyPar.  If not, see <http://www.gnu.org/licenses/>.
 *
******************************************************************************/

#pragma once

#include "mt-kahypar/partition/context.h"
#include "mt-kahypar/partition/refinement/i_refiner.h"
#include "mt-kahypar/parallel/stl/scalable_vector.h"
#include "mt-kahypar/partition/coarsening/coarsening_commons.h"


namespace mt_kahypar {

class MultilevelCoarsenerBase {
 private:

  static constexpr bool debug = false;

 public:
  MultilevelCoarsenerBase(Hypergraph& hypergraph,
<<<<<<< HEAD
                          const Context& context,
                          const bool top_level,
                          UncoarseningData& uncoarseningData) :
=======
                          const Context& context) :
          _is_finalized(false),
>>>>>>> 6f441da2
          _hg(hypergraph),
          _context(context),
<<<<<<< HEAD
          _top_level(top_level),
          _uncoarseningData(uncoarseningData) {}
=======
          _hierarchy() {
    size_t estimated_number_of_levels = 1UL;
    if ( _hg.initialNumNodes() > _context.coarsening.contraction_limit ) {
      estimated_number_of_levels = std::ceil( std::log2(
        static_cast<double>(_hg.initialNumNodes()) /
        static_cast<double>(_context.coarsening.contraction_limit)) /
        std::log2(_context.coarsening.maximum_shrink_factor) ) + 1UL;
    }
    _hierarchy.reserve(estimated_number_of_levels);
  }
>>>>>>> 6f441da2

  MultilevelCoarsenerBase(const MultilevelCoarsenerBase&) = delete;
  MultilevelCoarsenerBase(MultilevelCoarsenerBase&&) = delete;
  MultilevelCoarsenerBase & operator= (const MultilevelCoarsenerBase &) = delete;
  MultilevelCoarsenerBase & operator= (MultilevelCoarsenerBase &&) = delete;

  virtual ~MultilevelCoarsenerBase() = default;

 protected:

  HypernodeID currentNumNodes() const {
    if ( _uncoarseningData.hierarchy.empty() ) {
      return _hg.initialNumNodes();
    } else {
      return _uncoarseningData.hierarchy.back().contractedHypergraph().initialNumNodes();
    }
  }

  Hypergraph& currentHypergraph() {
    if ( _uncoarseningData.hierarchy.empty() ) {
      return _hg;
    } else {
      return _uncoarseningData.hierarchy.back().contractedHypergraph();
    }
  }

  PartitionedHypergraph& currentPartitionedHypergraph() {
    ASSERT(_uncoarseningData.is_finalized);
    return *_uncoarseningData.partitioned_hg;
   }

 protected:
  Hypergraph& _hg;
  const Context& _context;
<<<<<<< HEAD
  const bool _top_level;
  UncoarseningData& _uncoarseningData;
=======
  vec<Level> _hierarchy;
>>>>>>> 6f441da2
};
}  // namespace mt_kahypar<|MERGE_RESOLUTION|>--- conflicted
+++ resolved
@@ -35,31 +35,11 @@
 
  public:
   MultilevelCoarsenerBase(Hypergraph& hypergraph,
-<<<<<<< HEAD
                           const Context& context,
-                          const bool top_level,
                           UncoarseningData& uncoarseningData) :
-=======
-                          const Context& context) :
-          _is_finalized(false),
->>>>>>> 6f441da2
           _hg(hypergraph),
           _context(context),
-<<<<<<< HEAD
-          _top_level(top_level),
           _uncoarseningData(uncoarseningData) {}
-=======
-          _hierarchy() {
-    size_t estimated_number_of_levels = 1UL;
-    if ( _hg.initialNumNodes() > _context.coarsening.contraction_limit ) {
-      estimated_number_of_levels = std::ceil( std::log2(
-        static_cast<double>(_hg.initialNumNodes()) /
-        static_cast<double>(_context.coarsening.contraction_limit)) /
-        std::log2(_context.coarsening.maximum_shrink_factor) ) + 1UL;
-    }
-    _hierarchy.reserve(estimated_number_of_levels);
-  }
->>>>>>> 6f441da2
 
   MultilevelCoarsenerBase(const MultilevelCoarsenerBase&) = delete;
   MultilevelCoarsenerBase(MultilevelCoarsenerBase&&) = delete;
@@ -94,11 +74,6 @@
  protected:
   Hypergraph& _hg;
   const Context& _context;
-<<<<<<< HEAD
-  const bool _top_level;
   UncoarseningData& _uncoarseningData;
-=======
-  vec<Level> _hierarchy;
->>>>>>> 6f441da2
 };
 }  // namespace mt_kahypar