/*******************************************************************************
 * This file is part of KaHyPar.
 *
 * Copyright (C) 2019 Tobias Heuer <tobias.heuer@kit.edu>
 *
 * KaHyPar is free software: you can redistribute it and/or modify
 * it under the terms of the GNU General Public License as published by
 * the Free Software Foundation, either version 3 of the License, or
 * (at your option) any later version.
 *
 * KaHyPar is distributed in the hope that it will be useful,
 * but WITHOUT ANY WARRANTY; without even the implied warranty of
 * MERCHANTABILITY or FITNESS FOR A PARTICULAR PURPOSE.  See the
 * GNU General Public License for more details.
 *
 * You should have received a copy of the GNU General Public License
 * along with KaHyPar.  If not, see <http://www.gnu.org/licenses/>.
 *
******************************************************************************/

#pragma once

#include "mt-kahypar/partition/context.h"
#include "mt-kahypar/partition/refinement/i_refiner.h"
#include "mt-kahypar/partition/refinement/flows/scheduler.h"
#include "mt-kahypar/parallel/stl/scalable_vector.h"
#include "mt-kahypar/partition/coarsening/coarsening_commons.h"


namespace mt_kahypar {

class MultilevelCoarsenerBase {
 private:

  static constexpr bool debug = false;

 public:
  MultilevelCoarsenerBase(Hypergraph& hypergraph,
                          const Context& context,
                          UncoarseningData& uncoarseningData) :
          _hg(hypergraph),
          _context(context),
          _uncoarseningData(uncoarseningData) {}

  MultilevelCoarsenerBase(const MultilevelCoarsenerBase&) = delete;
  MultilevelCoarsenerBase(MultilevelCoarsenerBase&&) = delete;
  MultilevelCoarsenerBase & operator= (const MultilevelCoarsenerBase &) = delete;
  MultilevelCoarsenerBase & operator= (MultilevelCoarsenerBase &&) = delete;

  virtual ~MultilevelCoarsenerBase() = default;

 protected:

  HypernodeID currentNumNodes() const {
    if ( _uncoarseningData.hierarchy.empty() ) {
      return _hg.initialNumNodes();
    } else {
      return _uncoarseningData.hierarchy.back().contractedHypergraph().initialNumNodes();
    }
  }

  Hypergraph& currentHypergraph() {
    if ( _uncoarseningData.hierarchy.empty() ) {
      return _hg;
    } else {
      return _uncoarseningData.hierarchy.back().contractedHypergraph();
    }
  }

  PartitionedHypergraph& currentPartitionedHypergraph() {
    ASSERT(_uncoarseningData.is_finalized);
    return *_uncoarseningData.partitioned_hg;
   }

 protected:
<<<<<<< HEAD


  kahypar::Metrics initialize(PartitionedHypergraph& current_hg);

  void refine(PartitionedHypergraph& partitioned_hypergraph,
              std::unique_ptr<IRefiner>& label_propagation,
              std::unique_ptr<IRefiner>& fm,
              std::unique_ptr<IRefiner>& flows,
              kahypar::Metrics& current_metrics,
              const double time_limit);

  bool _is_finalized;
=======
>>>>>>> 7c2063e5
  Hypergraph& _hg;
  const Context& _context;
  UncoarseningData& _uncoarseningData;
};
}  // namespace mt_kahypar<|MERGE_RESOLUTION|>--- conflicted
+++ resolved
@@ -73,21 +73,6 @@
    }
 
  protected:
-<<<<<<< HEAD
-
-
-  kahypar::Metrics initialize(PartitionedHypergraph& current_hg);
-
-  void refine(PartitionedHypergraph& partitioned_hypergraph,
-              std::unique_ptr<IRefiner>& label_propagation,
-              std::unique_ptr<IRefiner>& fm,
-              std::unique_ptr<IRefiner>& flows,
-              kahypar::Metrics& current_metrics,
-              const double time_limit);
-
-  bool _is_finalized;
-=======
->>>>>>> 7c2063e5
   Hypergraph& _hg;
   const Context& _context;
   UncoarseningData& _uncoarseningData;
