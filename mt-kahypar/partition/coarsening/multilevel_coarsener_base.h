/*******************************************************************************
 * This file is part of KaHyPar.
 *
 * Copyright (C) 2019 Tobias Heuer <tobias.heuer@kit.edu>
 *
 * KaHyPar is free software: you can redistribute it and/or modify
 * it under the terms of the GNU General Public License as published by
 * the Free Software Foundation, either version 3 of the License, or
 * (at your option) any later version.
 *
 * KaHyPar is distributed in the hope that it will be useful,
 * but WITHOUT ANY WARRANTY; without even the implied warranty of
 * MERCHANTABILITY or FITNESS FOR A PARTICULAR PURPOSE.  See the
 * GNU General Public License for more details.
 *
 * You should have received a copy of the GNU General Public License
 * along with KaHyPar.  If not, see <http://www.gnu.org/licenses/>.
 *
******************************************************************************/

#pragma once

#include "tbb/task_group.h"

#include "mt-kahypar/definitions.h"
#include "mt-kahypar/partition/context.h"
#include "mt-kahypar/partition/metrics.h"
#include "mt-kahypar/partition/refinement/i_refiner.h"
#include "mt-kahypar/parallel/stl/scalable_vector.h"
#include "mt-kahypar/utils/progress_bar.h"
#include "mt-kahypar/utils/stats.h"

namespace mt_kahypar {
template <typename TypeTraits>
class MultilevelCoarsenerBase {
 private:
  using HyperGraph = typename TypeTraits::HyperGraph;
  using PartitionedHyperGraph = typename TypeTraits::template PartitionedHyperGraph<>;
  using TBB = typename TypeTraits::TBB;

  using Refiner = IRefinerT<TypeTraits>;

  static constexpr bool debug = false;

  class Hierarchy {

   public:
    explicit Hierarchy(HyperGraph&& contracted_hypergraph,
                       parallel::scalable_vector<HypernodeID>&& communities) :
      _representative_hypergraph(nullptr),
      _contracted_hypergraph(std::move(contracted_hypergraph)),
      _contracted_partitioned_hypergraph(),
      _communities(std::move(communities)) { }

    void setRepresentativeHypergraph(PartitionedHyperGraph* representative_hypergraph) {
      _representative_hypergraph = representative_hypergraph;
    }

    PartitionedHyperGraph& representativeHypergraph() {
      ASSERT(_representative_hypergraph);
      return *_representative_hypergraph;
    }

    HyperGraph& contractedHypergraph() {
      return _contracted_hypergraph;
    }

    PartitionedHyperGraph& contractedPartitionedHypergraph() {
      return _contracted_partitioned_hypergraph;
    }

    const HyperGraph& contractedHypergraph() const {
      return _contracted_hypergraph;
    }

    // ! Maps a global vertex id of the representative hypergraph
    // ! to its global vertex id in the contracted hypergraph
    HypernodeID mapToContractedHypergraph(const HypernodeID hn) const {
      ASSERT(_representative_hypergraph);
      const HypernodeID original_id = _representative_hypergraph->originalNodeID(hn);
      ASSERT(original_id < _communities.size());
      return _communities[original_id];
    }

    void freeInternalData() {
      tbb::parallel_invoke([&] {
        _contracted_hypergraph.freeInternalData();
      }, [&] {
        _contracted_partitioned_hypergraph.freeInternalData();
      }, [&] {
        parallel::free(_communities);
      });
    }

   private:
    // ! Hypergraph on the next finer level
    PartitionedHyperGraph* _representative_hypergraph;
    // ! Contracted Hypergraph
    HyperGraph _contracted_hypergraph;
    // ! Partitioned Hypergraph
    PartitionedHyperGraph _contracted_partitioned_hypergraph;
    // ! Defines the communities that are contracted
    // ! in the coarse hypergraph
    parallel::scalable_vector<HypernodeID> _communities;
  };

 public:
  MultilevelCoarsenerBase(HyperGraph& hypergraph, const Context& context, const TaskGroupID task_group_id) :
    _is_finalized(false),
    _hg(hypergraph),
    _partitioned_hg(),
    _context(context),
    _task_group_id(task_group_id),
    _hierarchies() {
    size_t estimated_number_of_levels = 1UL;
    if ( _hg.initialNumNodes() > _context.coarsening.contraction_limit ) {
      estimated_number_of_levels = std::ceil( std::log2(
        static_cast<double>(_hg.initialNumNodes()) /
        static_cast<double>(_context.coarsening.contraction_limit)) /
        std::log2(_context.coarsening.maximum_shrink_factor) ) + 1UL;
    }
    _hierarchies.reserve(estimated_number_of_levels);
  }

  MultilevelCoarsenerBase(const MultilevelCoarsenerBase&) = delete;
  MultilevelCoarsenerBase(MultilevelCoarsenerBase&&) = delete;
  MultilevelCoarsenerBase & operator= (const MultilevelCoarsenerBase &) = delete;
  MultilevelCoarsenerBase & operator= (MultilevelCoarsenerBase &&) = delete;

  virtual ~MultilevelCoarsenerBase() throw () {
    tbb::parallel_for(0UL, _hierarchies.size(), [&](const size_t i) {
      _hierarchies[i].freeInternalData();
    }, tbb::static_partitioner());
  }

 protected:

  HypernodeID currentNumNodes() const {
    if ( _hierarchies.empty() ) {
      return _hg.initialNumNodes();
    } else {
      return _hierarchies.back().contractedHypergraph().initialNumNodes();
    }
  }

  HyperGraph& currentHypergraph() {
    if ( _hierarchies.empty() ) {
      return _hg;
    } else {
      return _hierarchies.back().contractedHypergraph();
    }
  }

  PartitionedHyperGraph& currentPartitionedHypergraph() {
    ASSERT(_is_finalized);
    if ( _hierarchies.empty() ) {
      return _partitioned_hg;
    } else {
      return _hierarchies.back().contractedPartitionedHypergraph();
    }
  }

  void finalize() {
    utils::Timer::instance().start_timer("finalize_multilevel_hierarchy", "Finalize Multilevel Hierarchy");
    // Construct partitioned hypergraphs parallel
    tbb::task_group group;
    // Construct top level partitioned hypergraph
    group.run([&] {
      _partitioned_hg = PartitionedHyperGraph(
        _context.partition.k, _task_group_id, _hg);
    });
    // Construct partitioned hypergraph for each coarsened hypergraph in the hierarchy
    for ( size_t i = 0; i < _hierarchies.size(); ++i ) {
      group.run([&, i] {
        _hierarchies[i].contractedPartitionedHypergraph() = PartitionedHyperGraph(
           _context.partition.k, _task_group_id, _hierarchies[i].contractedHypergraph());
      });
    }
    group.wait();

    // Set the representative partitioned hypergraph for each hypergraph
    // in the hierarchy
    if ( _hierarchies.size() > 0 ) {
      _hierarchies[0].setRepresentativeHypergraph(&_partitioned_hg);
      for ( size_t i = 1; i < _hierarchies.size(); ++i ) {
        _hierarchies[i].setRepresentativeHypergraph(&_hierarchies[i - 1].contractedPartitionedHypergraph());
      }
    }
    _is_finalized = true;
    utils::Timer::instance().stop_timer("finalize_multilevel_hierarchy");
  }

  void performMultilevelContraction(parallel::scalable_vector<HypernodeID>&& communities) {
    ASSERT(!_is_finalized);
    HyperGraph& current_hg = currentHypergraph();
    ASSERT(current_hg.initialNumNodes() == communities.size());
    HyperGraph contracted_hg = current_hg.contract(communities, _task_group_id);
    _hierarchies.emplace_back(std::move(contracted_hg), std::move(communities));
  }

<<<<<<< HEAD
  PartitionedHyperGraph&& doUncoarsen(std::unique_ptr<Refiner>& label_propagation,
                                      std::unique_ptr<Refiner>& flow) {
    const PartitionedHyperGraph& current_hg = currentPartitionedHypergraph();
=======
  PartitionedHyperGraph&& doUncoarsen(std::unique_ptr<Refiner>& label_propagation) {
    PartitionedHyperGraph& current_hg = currentPartitionedHypergraph();
>>>>>>> b3c79c4a
    int64_t num_nodes = current_hg.initialNumNodes();
    int64_t num_edges = current_hg.initialNumEdges();
    HyperedgeWeight cut = 0;
    HyperedgeWeight km1 = 0;
    tbb::parallel_invoke([&] {
        // Cut metric
        cut = metrics::hyperedgeCut(current_hg);
      }, [&] {
        // Km1 metric
        km1 = metrics::km1(current_hg);
      });

    kahypar::Metrics current_metrics = { cut, km1, metrics::imbalance(current_hg, _context) };
    utils::Stats::instance().add_stat("initial_num_nodes", num_nodes);
    utils::Stats::instance().add_stat("initial_num_edges", num_edges);
    utils::Stats::instance().add_stat("initial_cut", current_metrics.cut);
    utils::Stats::instance().add_stat("initial_km1", current_metrics.km1);
    utils::Stats::instance().add_stat("initial_imbalance", current_metrics.imbalance);

    utils::ProgressBar uncontraction_progress(_hg.initialNumNodes(),
      _context.partition.objective == kahypar::Objective::km1 ? current_metrics.km1 : current_metrics.cut,
      _context.partition.verbose_output && _context.partition.enable_progress_bar);
    uncontraction_progress += num_nodes;

    // Refine Coarsest Partitioned Hypergraph
    refine(current_hg, label_propagation, current_metrics);

    for ( int i = _hierarchies.size() - 1; i >= 0; --i ) {
      // Project partition to next level finer hypergraph
      utils::Timer::instance().start_timer("projecting_partition", "Projecting Partition");
      PartitionedHyperGraph& representative_hg = _hierarchies[i].representativeHypergraph();
      PartitionedHyperGraph& contracted_hg = _hierarchies[i].contractedPartitionedHypergraph();
      representative_hg.doParallelForAllNodes(_task_group_id, [&](const HypernodeID hn) {
        const HypernodeID coarse_hn = _hierarchies[i].mapToContractedHypergraph(hn);
        const PartitionID block = contracted_hg.partID(coarse_hn);
        ASSERT(block != kInvalidPartition && block < representative_hg.k());
        representative_hg.setOnlyNodePart(hn, block);
      });
      representative_hg.initializePartition(_task_group_id);

      ASSERT(metrics::objective(representative_hg, _context.partition.objective) ==
             metrics::objective(contracted_hg, _context.partition.objective),
             V(metrics::objective(representative_hg, _context.partition.objective)) <<
             V(metrics::objective(contracted_hg, _context.partition.objective)));
      ASSERT(metrics::imbalance(representative_hg, _context) ==
             metrics::imbalance(contracted_hg, _context),
             V(metrics::imbalance(representative_hg, _context)) <<
             V(metrics::imbalance(contracted_hg, _context)));
      utils::Timer::instance().stop_timer("projecting_partition");

      // Refinement
<<<<<<< HEAD
      utils::Timer::instance().start_timer("initialize_refiner", "Initialize Refiner");
      if ( label_propagation ) {
        label_propagation->initialize(representative_hg);
      }
      if ( flow ) {
        flow->initialize(representative_hg);
      }
      utils::Timer::instance().stop_timer("initialize_refiner");

      if ( label_propagation ) {
        label_propagation->refine(representative_hg, {}, current_metrics);
      }
=======
      refine(representative_hg, label_propagation, current_metrics);
>>>>>>> b3c79c4a

      if ( flow ) {
        flow->refine(representative_hg, {}, current_metrics);
      }

      // Update Progress Bar
      uncontraction_progress.setObjective(
        _context.partition.objective == kahypar::Objective::km1 ?
        current_metrics.km1 : current_metrics.cut);
      uncontraction_progress += representative_hg.initialNumNodes() - contracted_hg.initialNumNodes();
    }

    ASSERT(metrics::objective(_partitioned_hg, _context.partition.objective) ==
           current_metrics.getMetric(kahypar::Mode::direct_kway, _context.partition.objective),
           V(current_metrics.getMetric(kahypar::Mode::direct_kway, _context.partition.objective)) <<
           V(metrics::objective(_partitioned_hg, _context.partition.objective)));
    return std::move(_partitioned_hg);
  }

 protected:
  void refine(PartitionedHyperGraph& partitioned_hypergraph,
              std::unique_ptr<Refiner>& label_propagation,
              kahypar::Metrics& current_metrics) {
    if ( label_propagation ) {
      utils::Timer::instance().start_timer("initialize_lp_refiner", "Initialize LP Refiner");
      label_propagation->initialize(partitioned_hypergraph);
      utils::Timer::instance().stop_timer("initialize_lp_refiner");

      utils::Timer::instance().start_timer("label_propagation", "Label Propagation");
      label_propagation->refine(partitioned_hypergraph, {}, current_metrics);
      utils::Timer::instance().stop_timer("label_propagation");
    }
  }

  bool _is_finalized;
  HyperGraph& _hg;
  PartitionedHyperGraph _partitioned_hg;
  const Context& _context;
  const TaskGroupID _task_group_id;
  parallel::scalable_vector<Hierarchy> _hierarchies;
};
}  // namespace mt_kahypar<|MERGE_RESOLUTION|>--- conflicted
+++ resolved
@@ -198,14 +198,9 @@
     _hierarchies.emplace_back(std::move(contracted_hg), std::move(communities));
   }
 
-<<<<<<< HEAD
   PartitionedHyperGraph&& doUncoarsen(std::unique_ptr<Refiner>& label_propagation,
                                       std::unique_ptr<Refiner>& flow) {
-    const PartitionedHyperGraph& current_hg = currentPartitionedHypergraph();
-=======
-  PartitionedHyperGraph&& doUncoarsen(std::unique_ptr<Refiner>& label_propagation) {
     PartitionedHyperGraph& current_hg = currentPartitionedHypergraph();
->>>>>>> b3c79c4a
     int64_t num_nodes = current_hg.initialNumNodes();
     int64_t num_edges = current_hg.initialNumEdges();
     HyperedgeWeight cut = 0;
@@ -231,7 +226,7 @@
     uncontraction_progress += num_nodes;
 
     // Refine Coarsest Partitioned Hypergraph
-    refine(current_hg, label_propagation, current_metrics);
+    refine(current_hg, label_propagation, flow, current_metrics);
 
     for ( int i = _hierarchies.size() - 1; i >= 0; --i ) {
       // Project partition to next level finer hypergraph
@@ -257,26 +252,7 @@
       utils::Timer::instance().stop_timer("projecting_partition");
 
       // Refinement
-<<<<<<< HEAD
-      utils::Timer::instance().start_timer("initialize_refiner", "Initialize Refiner");
-      if ( label_propagation ) {
-        label_propagation->initialize(representative_hg);
-      }
-      if ( flow ) {
-        flow->initialize(representative_hg);
-      }
-      utils::Timer::instance().stop_timer("initialize_refiner");
-
-      if ( label_propagation ) {
-        label_propagation->refine(representative_hg, {}, current_metrics);
-      }
-=======
-      refine(representative_hg, label_propagation, current_metrics);
->>>>>>> b3c79c4a
-
-      if ( flow ) {
-        flow->refine(representative_hg, {}, current_metrics);
-      }
+      refine(representative_hg, label_propagation, flow, current_metrics);
 
       // Update Progress Bar
       uncontraction_progress.setObjective(
@@ -295,6 +271,7 @@
  protected:
   void refine(PartitionedHyperGraph& partitioned_hypergraph,
               std::unique_ptr<Refiner>& label_propagation,
+              std::unique_ptr<Refiner>& flow,
               kahypar::Metrics& current_metrics) {
     if ( label_propagation ) {
       utils::Timer::instance().start_timer("initialize_lp_refiner", "Initialize LP Refiner");
@@ -304,6 +281,16 @@
       utils::Timer::instance().start_timer("label_propagation", "Label Propagation");
       label_propagation->refine(partitioned_hypergraph, {}, current_metrics);
       utils::Timer::instance().stop_timer("label_propagation");
+    }
+
+    if ( flow ) {
+      utils::Timer::instance().start_timer("initialize_flow_refiner", "Initialize Flow Refiner");
+      flow->initialize(partitioned_hypergraph);
+      utils::Timer::instance().stop_timer("initialize_flow_refiner");
+
+      utils::Timer::instance().start_timer("flow", "Flow");
+      flow->refine(partitioned_hypergraph, {}, current_metrics);
+      utils::Timer::instance().stop_timer("flow");
     }
   }
 
