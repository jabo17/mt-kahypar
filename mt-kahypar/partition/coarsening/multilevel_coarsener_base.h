--- conflicted
+++ resolved
@@ -223,19 +223,7 @@
       utils::Timer::instance().start_timer("projecting_partition", "Projecting Partition");
       PartitionedHyperGraph& representative_hg = _hierarchies[i].representativeHypergraph();
       PartitionedHyperGraph& contracted_hg = _hierarchies[i].contractedPartitionedHypergraph();
-<<<<<<< HEAD
-
-      tbb::parallel_for(ID(0), representative_hg.initialNumNodes(), [&](const HypernodeID id) {
-        const HypernodeID hn = representative_hg.globalNodeID(id);
-        if ( representative_hg.nodeIsEnabled(hn) ) {
-          const HypernodeID coarse_hn = _hierarchies[i].mapToContractedHypergraph(hn);
-          const PartitionID block = contracted_hg.partID(coarse_hn);
-          ASSERT(block != -1 && block < representative_hg.k());
-          representative_hg.setNodePart(hn, block);
-        }
-      });
-
-=======
+
       representative_hg.doParallelForAllNodes(_task_group_id, [&](const HypernodeID hn) {
         const HypernodeID coarse_hn = _hierarchies[i].mapToContractedHypergraph(hn);
         const PartitionID block = contracted_hg.partID(coarse_hn);
@@ -243,7 +231,6 @@
         representative_hg.setOnlyNodePart(hn, block);
       });
       representative_hg.initializePartition(_task_group_id);
->>>>>>> 64ae0fef
 
       ASSERT(metrics::objective(representative_hg, _context.partition.objective) ==
              metrics::objective(contracted_hg, _context.partition.objective),
