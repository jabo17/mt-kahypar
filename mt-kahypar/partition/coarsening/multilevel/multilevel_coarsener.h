/*******************************************************************************
 * MIT License
 *
 * This file is part of Mt-KaHyPar.
 *
 * Copyright (C) 2019 Lars Gottesbüren <lars.gottesbueren@kit.edu>
 * Copyright (C) 2019 Tobias Heuer <tobias.heuer@kit.edu>
 *
 * Permission is hereby granted, free of charge, to any person obtaining a copy
 * of this software and associated documentation files (the "Software"), to deal
 * in the Software without restriction, including without limitation the rights
 * to use, copy, modify, merge, publish, distribute, sublicense, and/or sell
 * copies of the Software, and to permit persons to whom the Software is
 * furnished to do so, subject to the following conditions:
 *
 * The above copyright notice and this permission notice shall be included in all
 * copies or substantial portions of the Software.
 *
 * THE SOFTWARE IS PROVIDED "AS IS", WITHOUT WARRANTY OF ANY KIND, EXPRESS OR
 * IMPLIED, INCLUDING BUT NOT LIMITED TO THE WARRANTIES OF MERCHANTABILITY,
 * FITNESS FOR A PARTICULAR PURPOSE AND NONINFRINGEMENT. IN NO EVENT SHALL THE
 * AUTHORS OR COPYRIGHT HOLDERS BE LIABLE FOR ANY CLAIM, DAMAGES OR OTHER
 * LIABILITY, WHETHER IN AN ACTION OF CONTRACT, TORT OR OTHERWISE, ARISING FROM,
 * OUT OF OR IN CONNECTION WITH THE SOFTWARE OR THE USE OR OTHER DEALINGS IN THE
 * SOFTWARE.
 ******************************************************************************/

#pragma once

#include <string>

#include "tbb/parallel_for.h"
#include "tbb/parallel_reduce.h"

#include "kahypar-resources/meta/mandatory.h"

#include "include/libmtkahypartypes.h"

#include "mt-kahypar/partition/coarsening/multilevel/concurrent_clustering_data.h"
#include "mt-kahypar/partition/coarsening/multilevel/multilevel_coarsener_base.h"
#include "mt-kahypar/partition/coarsening/multilevel/multilevel_vertex_pair_rater.h"
#include "mt-kahypar/partition/coarsening/multilevel/num_nodes_tracker.h"
#include "mt-kahypar/partition/coarsening/multilevel/clustering_algorithms/single_round_lp.h"
#include "mt-kahypar/partition/coarsening/i_coarsener.h"
#include "mt-kahypar/partition/coarsening/policies/rating_acceptance_policy.h"
#include "mt-kahypar/partition/coarsening/policies/rating_heavy_node_penalty_policy.h"
#include "mt-kahypar/partition/coarsening/policies/rating_score_policy.h"
#include "mt-kahypar/partition/coarsening/policies/rating_degree_similarity_policy.h"
#include "mt-kahypar/utils/cast.h"
#include "mt-kahypar/utils/progress_bar.h"
#include "mt-kahypar/utils/randomize.h"
#include "mt-kahypar/utils/stats.h"
#include "mt-kahypar/utils/timer.h"

namespace mt_kahypar {

template <class TypeTraits = Mandatory,
          class ScorePolicy = HeavyEdgeScore,
          class HeavyNodePenaltyPolicy = NoWeightPenalty,
          class AcceptancePolicy = BestRatingPreferringUnmatched>
class MultilevelCoarsener : public ICoarsener,
                            private MultilevelCoarsenerBase<TypeTraits> {
 private:

  using Base = MultilevelCoarsenerBase<TypeTraits>;
  using Rating = MultilevelVertexPairRater::Rating;
  using ClusteringAlgorithm = SingleRoundLP<ScorePolicy, HeavyNodePenaltyPolicy, AcceptancePolicy>;
  using Hypergraph = typename TypeTraits::Hypergraph;
  using PartitionedHypergraph = typename TypeTraits::PartitionedHypergraph;

  static constexpr bool debug = false;
  static constexpr bool enable_heavy_assert = false;
  static constexpr HypernodeID kInvalidHypernode = std::numeric_limits<HypernodeID>::max();

 public:
  MultilevelCoarsener(mt_kahypar_hypergraph_t hypergraph,
                      const Context& context,
                      uncoarsening_data_t* uncoarseningData) :
    Base(utils::cast<Hypergraph>(hypergraph),
         context,
         uncoarsening::to_reference<TypeTraits>(uncoarseningData)),
    _clustering_algo(utils::cast<Hypergraph>(hypergraph).initialNumNodes(), context),
    _rater(utils::cast<Hypergraph>(hypergraph).initialNumNodes(),
           utils::cast<Hypergraph>(hypergraph).maxEdgeSize(), context),
    _clustering_data(_hg.initialNumNodes(), context),
    _initial_num_nodes(utils::cast<Hypergraph>(hypergraph).initialNumNodes()),
    _current_vertices(),
    _pass_nr(0),
    _progress_bar(utils::cast<Hypergraph>(hypergraph).initialNumNodes(), 0, false),
    _enable_randomization(true) {
    _progress_bar += _hg.numRemovedHypernodes();
    _current_vertices.resize(_hg.initialNumNodes());
  }

  MultilevelCoarsener(const MultilevelCoarsener&) = delete;
  MultilevelCoarsener(MultilevelCoarsener&&) = delete;
  MultilevelCoarsener & operator= (const MultilevelCoarsener &) = delete;
  MultilevelCoarsener & operator= (MultilevelCoarsener &&) = delete;

  void disableRandomization() {
    _enable_randomization = false;
  }

 private:
  void initializeImpl() override {
    if ( _context.partition.verbose_output && _context.partition.enable_progress_bar ) {
      _progress_bar.enable();
    }
  }

  bool shouldNotTerminateImpl() const override {
    return Base::currentNumNodes() > _context.coarsening.contraction_limit;
  }

  bool coarseningPassImpl() override {
    HighResClockTimepoint round_start = std::chrono::high_resolution_clock::now();
    Hypergraph& current_hg = Base::currentHypergraph();
    DBG << V(_pass_nr)
        << V(current_hg.initialNumNodes())
        << V(current_hg.initialNumEdges())
        << V(current_hg.initialNumPins());

    // Random shuffle vertices of current hypergraph
    _current_vertices.resize(current_hg.initialNumNodes());
    parallel::scalable_vector<HypernodeID> cluster_ids;
    tbb::parallel_for(ID(0), current_hg.initialNumNodes(), [&](const HypernodeID hn) {
      _current_vertices[hn] = hn;
    });

    // initialization of various things
    const HypernodeID num_hns_before_pass = current_hg.initialNumNodes() - current_hg.numRemovedHypernodes();
    const HypernodeID hierarchy_contraction_limit = hierarchyContractionLimit(current_hg);
    NumNodesTracker num_nodes_tracker(current_hg.initialNumNodes() - current_hg.numRemovedHypernodes());
    AlwaysAcceptPolicy similarity_policy(current_hg.initialNumNodes());
    similarity_policy.initialize(current_hg, _context);
    ClusteringContext<Hypergraph> cc(_context, hierarchy_contraction_limit, cluster_ids,
                                     _rater, _clustering_data, num_nodes_tracker);
    cc.initializeCoarseningPass(current_hg, _context);

    if (_context.coarsening.max_weight_function == MaxWeightFunction::L_n) {
      cc.updateAdaptiveNodeWeight(_hg.totalWeight(), num_hns_before_pass, _context);
    }

    _timer.start_timer("clustering", "Clustering");
    if ( _context.partition.show_detailed_clustering_timings ) {
      _timer.start_timer("clustering_level_" + std::to_string(_pass_nr), "Level " + std::to_string(_pass_nr));
    }

    // the actual coarsening pass
    if ( _enable_randomization ) {
      utils::Randomize::instance().parallelShuffleVector( _current_vertices, UL(0), _current_vertices.size());
    }
    if ( current_hg.hasFixedVertices() ) {
      _clustering_algo.template performClustering<true>(current_hg, _current_vertices, similarity_policy, cc);
    } else {
      _clustering_algo.template performClustering<false>(current_hg, _current_vertices, similarity_policy, cc);
    }
    HypernodeID current_num_nodes = num_nodes_tracker.finalNumNodes();
    _progress_bar += (num_hns_before_pass - current_num_nodes);

    if ( _context.partition.show_detailed_clustering_timings ) {
      _timer.stop_timer("clustering_level_" + std::to_string(_pass_nr));
    }
    _timer.stop_timer("clustering");

    DBG << V(current_num_nodes) << V(hierarchy_contraction_limit);
    bool should_continue = cc.finalize(current_hg, _context);
    if (!should_continue) {
      return false;
    }

    _timer.start_timer("contraction", "Contraction");
    // Perform parallel contraction
    _uncoarseningData.performMultilevelContraction(std::move(cluster_ids), false /* deterministic */, round_start);
    _timer.stop_timer("contraction");
<<<<<<< HEAD
    std::cout << cc.max_allowed_node_weight << std::endl;
=======
>>>>>>> c507befc
    ++_pass_nr;
    return true;
  }

  void terminateImpl() override {
    _progress_bar += (_initial_num_nodes - _progress_bar.count());
    _progress_bar.disable();
    _uncoarseningData.finalizeCoarsening();
  }

  HypernodeID currentNumberOfNodesImpl() const override {
    return Base::currentNumNodes();
  }

  mt_kahypar_hypergraph_t coarsestHypergraphImpl() override {
    return mt_kahypar_hypergraph_t {
      reinterpret_cast<mt_kahypar_hypergraph_s*>(
        &Base::currentHypergraph()), Hypergraph::TYPE };
  }

  mt_kahypar_partitioned_hypergraph_t coarsestPartitionedHypergraphImpl() override {
    return mt_kahypar_partitioned_hypergraph_t {
      reinterpret_cast<mt_kahypar_partitioned_hypergraph_s*>(
        &Base::currentPartitionedHypergraph()), PartitionedHypergraph::TYPE };
  }

  HypernodeID hierarchyContractionLimit(const Hypergraph& hypergraph) const {
    return std::max( static_cast<HypernodeID>( static_cast<double>(hypergraph.initialNumNodes() -
      hypergraph.numRemovedHypernodes()) / _context.coarsening.maximum_shrink_factor ),
      _context.coarsening.contraction_limit );
  }

  using Base::_hg;
  using Base::_context;
  using Base::_timer;
  using Base::_uncoarseningData;
  ClusteringAlgorithm _clustering_algo;
  MultilevelVertexPairRater _rater;
  ConcurrentClusteringData _clustering_data;
  HypernodeID _initial_num_nodes;
  parallel::scalable_vector<HypernodeID> _current_vertices;
  int _pass_nr;
  utils::ProgressBar _progress_bar;
  bool _enable_randomization;
};

}  // namespace mt_kahypar<|MERGE_RESOLUTION|>--- conflicted
+++ resolved
@@ -173,10 +173,6 @@
     // Perform parallel contraction
     _uncoarseningData.performMultilevelContraction(std::move(cluster_ids), false /* deterministic */, round_start);
     _timer.stop_timer("contraction");
-<<<<<<< HEAD
-    std::cout << cc.max_allowed_node_weight << std::endl;
-=======
->>>>>>> c507befc
     ++_pass_nr;
     return true;
   }
