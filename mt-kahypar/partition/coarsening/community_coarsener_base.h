--- conflicted
+++ resolved
@@ -122,30 +122,14 @@
     utils::Stats::instance().add_stat("initial_imbalance", current_metrics.imbalance);
 
     std::vector<HypernodeID> refinement_nodes;
-<<<<<<< HEAD
-    size_t max_batch_size = _context.refinement.use_batch_uncontractions ? _context.refinement.batch_size : 1;
-    while ( !_history.empty() ) {
-      HighResClockTimepoint start = std::chrono::high_resolution_clock::now();
-      std::vector<Memento> batch;
+    while (!_history.empty()) {
+      // utils::Timer::instance().start_timer("uncontraction", "Uncontraction");
+        std::vector<Memento> batch;
       while ( !_history.empty() && batch.size() < max_batch_size ) {
         batch.emplace_back(_history.back());
         _history.pop_back();
       }
       batchUncontraction(batch, refinement_nodes);
-=======
-    while (!_history.empty()) {
-      // utils::Timer::instance().start_timer("uncontraction", "Uncontraction");
-      PartitionID community_id = _hg.communityID(_history.back().u);
-      DBG << "Uncontracting: (" << _history.back().u << "," << _history.back().v << ")" << V(_history.size());
-      _pruner[community_id].restoreParallelHyperedges(_hg, _history.back());
-      _pruner[community_id].restoreSingleNodeHyperedges(_hg, _history.back());
-      _hg.uncontract(_history.back(), _parallel_he_representative);
-      // NOTE, label propagation refiner relies on the assumption, that on the second position
-      // of the refinement_nodes vector always the contraction partner occurs. Do not change the
-      // order here.
-      refinement_nodes.push_back(_history.back().u);
-      refinement_nodes.push_back(_history.back().v);
->>>>>>> a4758b2e
       _hg.updateGlobalPartInfos();
       // utils::Timer::instance().stop_timer("uncontraction");
 
@@ -155,12 +139,6 @@
         // each uncontraction. Do not move the refiner call out of this loop.
         label_propagation->refine(refinement_nodes, current_metrics);
       }
-<<<<<<< HEAD
-      end = std::chrono::high_resolution_clock::now();
-      mt_kahypar::utils::Timer::instance().update_timing("label_propagation", "Label Propagation",
-        "refinement", mt_kahypar::utils::Timer::Type::REFINEMENT, 1, std::chrono::duration<double>(end - start).count());
-=======
->>>>>>> a4758b2e
 
       refinement_nodes.clear();
     }
