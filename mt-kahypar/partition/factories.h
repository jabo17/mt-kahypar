/*******************************************************************************
 * MIT License
 *
 * This file is part of Mt-KaHyPar.
 *
 * Copyright (C) 2019 Lars Gottesbüren <lars.gottesbueren@kit.edu>
 * Copyright (C) 2019 Tobias Heuer <tobias.heuer@kit.edu>
 *
 * Permission is hereby granted, free of charge, to any person obtaining a copy
 * of this software and associated documentation files (the "Software"), to deal
 * in the Software without restriction, including without limitation the rights
 * to use, copy, modify, merge, publish, distribute, sublicense, and/or sell
 * copies of the Software, and to permit persons to whom the Software is
 * furnished to do so, subject to the following conditions:
 *
 * The above copyright notice and this permission notice shall be included in all
 * copies or substantial portions of the Software.
 *
 * THE SOFTWARE IS PROVIDED "AS IS", WITHOUT WARRANTY OF ANY KIND, EXPRESS OR
 * IMPLIED, INCLUDING BUT NOT LIMITED TO THE WARRANTIES OF MERCHANTABILITY,
 * FITNESS FOR A PARTICULAR PURPOSE AND NONINFRINGEMENT. IN NO EVENT SHALL THE
 * AUTHORS OR COPYRIGHT HOLDERS BE LIABLE FOR ANY CLAIM, DAMAGES OR OTHER
 * LIABILITY, WHETHER IN AN ACTION OF CONTRACT, TORT OR OTHERWISE, ARISING FROM,
 * OUT OF OR IN CONNECTION WITH THE SOFTWARE OR THE USE OR OTHER DEALINGS IN THE
 * SOFTWARE.
 ******************************************************************************/

#pragma once

#include "mt-kahypar/partition/coarsening/i_coarsener.h"
#include "mt-kahypar/partition/context.h"
#include "mt-kahypar/partition/initial_partitioning/i_initial_partitioner.h"
#include "mt-kahypar/partition/refinement/i_refiner.h"
#include "mt-kahypar/partition/refinement/i_rebalancer.h"
#include "mt-kahypar/partition/refinement/fm/strategies/i_fm_strategy.h"
#include "mt-kahypar/partition/refinement/gains/gain_cache_ptr.h"
#include "mt-kahypar/partition/thread_safe_abstract_factory.h"

namespace mt_kahypar {

typedef struct ip_data_container_s ip_data_container_t;

using CoarsenerFactory = mt_kahypar::ThreadSafeFactory<CoarseningAlgorithm,
                                           ICoarsener* (*)(mt_kahypar_hypergraph_t, const Context&, uncoarsening_data_t*)>;

using InitialPartitionerFactory = mt_kahypar::ThreadSafeFactory<InitialPartitioningAlgorithm,
  IInitialPartitioner* (*)(const InitialPartitioningAlgorithm, ip_data_container_t*, const Context&, const int, const int)>;

using LabelPropagationFactory = mt_kahypar::ThreadSafeFactory<LabelPropagationAlgorithm,
                                  IRefiner* (*)(HypernodeID, HyperedgeID, const Context&, gain_cache_t, IRebalancer&)>;

<<<<<<< HEAD
using JetFactory = kahypar::meta::Factory<JetAlgorithm,
                     IRefiner* (*)(HypernodeID, HyperedgeID, const Context&, gain_cache_t, IRebalancer&)>;

using FMFactory = kahypar::meta::Factory<FMAlgorithm,
=======
using JetFactory = mt_kahypar::ThreadSafeFactory<JetAlgorithm,
                     IRefiner* (*)(HypernodeID, HyperedgeID, const Context&, gain_cache_t, IRebalancer&)>;

using FMFactory = mt_kahypar::ThreadSafeFactory<FMAlgorithm,
>>>>>>> 828e45b8
                    IRefiner* (*)(HypernodeID, HyperedgeID, const Context&, gain_cache_t, IRebalancer&)>;

using FMStrategyFactory = mt_kahypar::ThreadSafeFactory<FMAlgorithm, IFMStrategy* (*)(const Context&, FMSharedData&)>;

using FlowSchedulerFactory = mt_kahypar::ThreadSafeFactory<FlowAlgorithm,
                              IRefiner* (*)(const HypernodeID, const HyperedgeID, const Context&, gain_cache_t)>;

using RebalancerFactory = mt_kahypar::ThreadSafeFactory<RebalancingAlgorithm, IRebalancer* (*)(HypernodeID, const Context&, gain_cache_t)>;

}  // namespace mt_kahypar<|MERGE_RESOLUTION|>--- conflicted
+++ resolved
@@ -49,17 +49,10 @@
 using LabelPropagationFactory = mt_kahypar::ThreadSafeFactory<LabelPropagationAlgorithm,
                                   IRefiner* (*)(HypernodeID, HyperedgeID, const Context&, gain_cache_t, IRebalancer&)>;
 
-<<<<<<< HEAD
-using JetFactory = kahypar::meta::Factory<JetAlgorithm,
-                     IRefiner* (*)(HypernodeID, HyperedgeID, const Context&, gain_cache_t, IRebalancer&)>;
-
-using FMFactory = kahypar::meta::Factory<FMAlgorithm,
-=======
 using JetFactory = mt_kahypar::ThreadSafeFactory<JetAlgorithm,
                      IRefiner* (*)(HypernodeID, HyperedgeID, const Context&, gain_cache_t, IRebalancer&)>;
 
 using FMFactory = mt_kahypar::ThreadSafeFactory<FMAlgorithm,
->>>>>>> 828e45b8
                     IRefiner* (*)(HypernodeID, HyperedgeID, const Context&, gain_cache_t, IRebalancer&)>;
 
 using FMStrategyFactory = mt_kahypar::ThreadSafeFactory<FMAlgorithm, IFMStrategy* (*)(const Context&, FMSharedData&)>;
