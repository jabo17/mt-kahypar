/*******************************************************************************
 * This file is part of KaHyPar.
 *
 * Copyright (C) 2019 Tobias Heuer <tobias.heuer@kit.edu>
 *
 * KaHyPar is free software: you can redistribute it and/or modify
 * it under the terms of the GNU General Public License as published by
 * the Free Software Foundation, either version 3 of the License, or
 * (at your option) any later version.
 *
 * KaHyPar is distributed in the hope that it will be useful,
 * but WITHOUT ANY WARRANTY; without even the implied warranty of
 * MERCHANTABILITY or FITNESS FOR A PARTICULAR PURPOSE.  See the
 * GNU General Public License for more details.
 *
 * You should have received a copy of the GNU General Public License
 * along with KaHyPar.  If not, see <http://www.gnu.org/licenses/>.
 *
 ******************************************************************************/

#pragma once

#include "kahypar/meta/abstract_factory.h"
#include "kahypar/meta/static_multi_dispatch_factory.h"
#include "kahypar/meta/typelist.h"

#include "mt-kahypar/partition/coarsening/community_coarsener.h"
#include "mt-kahypar/partition/coarsening/i_coarsener.h"
#include "mt-kahypar/partition/coarsening/policies/rating_acceptance_policy.h"
#include "mt-kahypar/partition/coarsening/policies/rating_community_policy.h"
#include "mt-kahypar/partition/coarsening/policies/rating_heavy_node_penalty_policy.h"
#include "mt-kahypar/partition/context.h"
#include "mt-kahypar/partition/initial_partitioning/direct_initial_partitioner.h"
#include "mt-kahypar/partition/initial_partitioning/i_initial_partitioner.h"
#include "mt-kahypar/partition/initial_partitioning/recursive_initial_partitioner.h"
#include "mt-kahypar/partition/preprocessing/community_reassignment/bin_packing_community_assignment.h"
#include "mt-kahypar/partition/preprocessing/community_reassignment/i_community_assignment.h"
#include "mt-kahypar/partition/preprocessing/community_reassignment/policies/community_assignment_objective.h"
#include "mt-kahypar/partition/refinement/i_refiner.h"
#include "mt-kahypar/partition/refinement/label_propagation_refiner.h"
#include "mt-kahypar/partition/refinement/flow/flow_refiner.h"
#include "mt-kahypar/partition/refinement/policies/execution_policy.h"

namespace mt_kahypar {
using RedistributionFactory = kahypar::meta::Factory<CommunityAssignmentStrategy,
                                                     preprocessing::ICommunityAssignment* (*)(Hypergraph&, const Context&)>;

using BinPackingCommunityAssignmentDispatcher = kahypar::meta::StaticMultiDispatchFactory<preprocessing::BinPackingCommunityAssignment,
                                                                                          preprocessing::ICommunityAssignment,
                                                                                          kahypar::meta::Typelist<ObjectivePolicyClasses> >;

using CoarsenerFactory = kahypar::meta::Factory<CoarseningAlgorithm,
                                                ICoarsener* (*)(Hypergraph&, const Context&)>;

using CommunityCoarsenerDispatcher = kahypar::meta::StaticMultiDispatchFactory<CommunityCoarsener,
                                                                               ICoarsener,
                                                                               kahypar::meta::Typelist<RatingScorePolicies,
                                                                                                       HeavyNodePenaltyPolicies,
                                                                                                       AcceptancePolicies,
                                                                                                       ObjectivePolicyClasses> >;

using InitialPartitionerFactory = kahypar::meta::Factory<InitialPartitioningMode,
                                                         IInitialPartitioner* (*)(Hypergraph&, const Context&, const bool)>;

<<<<<<< HEAD
using RefinementFactory = meta::Factory<RefinementAlgorithm,
                                              IRefiner* (*)(Hypergraph&, const Context&)>;
=======
using LabelPropagationFactory = kahypar::meta::Factory<LabelPropagationAlgorithm,
                                                       IRefiner* (*)(Hypergraph&, const Context&)>;
>>>>>>> 70eb4179

using LabelPropagationKm1Dispatcher = kahypar::meta::StaticMultiDispatchFactory<LabelPropagationKm1Refiner,
                                                                                IRefiner,
                                                                                kahypar::meta::Typelist<ExecutionPolicyClasses> >;

using LabelPropagationCutDispatcher = kahypar::meta::StaticMultiDispatchFactory<LabelPropagationCutRefiner,
                                                                                IRefiner,
<<<<<<< HEAD
                                                                                kahypar::meta::Typelist<ExecutionPolicyClasses>>;

using FlowDispatcher = kahypar::meta::StaticMultiDispatchFactory<FlowRefiner,
                                                                                IRefiner,
                                                                                kahypar::meta::Typelist<ExecutionPolicyClasses>>;



} // namespace mt_kahypar
=======
                                                                                kahypar::meta::Typelist<ExecutionPolicyClasses> >;
}  // namespace mt_kahypar
>>>>>>> 70eb4179
<|MERGE_RESOLUTION|>--- conflicted
+++ resolved
@@ -62,13 +62,10 @@
 using InitialPartitionerFactory = kahypar::meta::Factory<InitialPartitioningMode,
                                                          IInitialPartitioner* (*)(Hypergraph&, const Context&, const bool)>;
 
-<<<<<<< HEAD
-using RefinementFactory = meta::Factory<RefinementAlgorithm,
+
+
+using RefinementFactory = kahypar::meta::Factory<RefinementAlgorithm,
                                               IRefiner* (*)(Hypergraph&, const Context&)>;
-=======
-using LabelPropagationFactory = kahypar::meta::Factory<LabelPropagationAlgorithm,
-                                                       IRefiner* (*)(Hypergraph&, const Context&)>;
->>>>>>> 70eb4179
 
 using LabelPropagationKm1Dispatcher = kahypar::meta::StaticMultiDispatchFactory<LabelPropagationKm1Refiner,
                                                                                 IRefiner,
@@ -76,17 +73,10 @@
 
 using LabelPropagationCutDispatcher = kahypar::meta::StaticMultiDispatchFactory<LabelPropagationCutRefiner,
                                                                                 IRefiner,
-<<<<<<< HEAD
                                                                                 kahypar::meta::Typelist<ExecutionPolicyClasses>>;
 
 using FlowDispatcher = kahypar::meta::StaticMultiDispatchFactory<FlowRefiner,
                                                                                 IRefiner,
                                                                                 kahypar::meta::Typelist<ExecutionPolicyClasses>>;
 
-
-
-} // namespace mt_kahypar
-=======
-                                                                                kahypar::meta::Typelist<ExecutionPolicyClasses> >;
-}  // namespace mt_kahypar
->>>>>>> 70eb4179
+} //namespace mt-kahypar
