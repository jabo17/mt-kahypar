--- conflicted
+++ resolved
@@ -259,15 +259,11 @@
       std::unique_ptr<IRefiner> label_propagation =
         LabelPropagationFactory::getInstance().createObject(
           _result.context.refinement.label_propagation.algorithm, _result.hypergraph, _result.context, _task_group_id);
-<<<<<<< HEAD
+          _result.context.refinement.label_propagation.numa_aware = false;
       std::unique_ptr<IRefiner> flow =
         LabelPropagationFactory::getInstance().createObject(
           FlowAlgorithm::do_nothing, _result.hypergraph, _result.context, _task_group_id);
       _coarsener->uncoarsen(label_propagation, flow);
-=======
-      _result.context.refinement.label_propagation.numa_aware = false;
-      _coarsener->uncoarsen(label_propagation);
->>>>>>> b04105ac
 
       // Compute metrics
       _result.objective = metrics::objective(_result.hypergraph, _result.context.partition.objective);
