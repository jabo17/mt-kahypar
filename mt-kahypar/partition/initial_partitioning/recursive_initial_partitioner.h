--- conflicted
+++ resolved
@@ -261,19 +261,17 @@
       // Uncontraction
       std::unique_ptr<IRefiner> label_propagation =
         LabelPropagationFactory::getInstance().createObject(
-<<<<<<< HEAD
-          _result.context.refinement.label_propagation.algorithm, _result.hypergraph, _result.context, _task_group_id);
-          _result.context.refinement.label_propagation.numa_aware = false;
+          _result.context.refinement.label_propagation.algorithm,
+          _coarsener->coarsestPartitionedHypergraph(),
+          _result.context, _task_group_id);
+      _result.context.refinement.label_propagation.numa_aware = false;
       std::unique_ptr<IRefiner> flow =
         LabelPropagationFactory::getInstance().createObject(
-          FlowAlgorithm::do_nothing, _result.hypergraph, _result.context, _task_group_id);
-      _coarsener->uncoarsen(label_propagation, flow);
-=======
-          _result.context.refinement.label_propagation.algorithm, _coarsener->coarsestPartitionedHypergraph(),
+          FlowAlgorithm::do_nothing,
+          _coarsener->coarsestPartitionedHypergraph(),
           _result.context, _task_group_id);
-      _result.context.refinement.label_propagation.numa_aware = false;
-      _result.partitioned_hypergraph = _coarsener->uncoarsen(label_propagation);
->>>>>>> 9f130927
+
+      _result.partitioned_hypergraph = _coarsener->uncoarsen(label_propagation, flow);
 
       // Compute metrics
       _result.objective = metrics::objective(_result.partitioned_hypergraph, _result.context.partition.objective);
