/*******************************************************************************
 * This file is part of KaHyPar.
 *
 * Copyright (C) 2019 Tobias Heuer <tobias.heuer@kit.edu>
 *
 * KaHyPar is free software: you can redistribute it and/or modify
 * it under the terms of the GNU General Public License as published by
 * the Free Software Foundation, either version 3 of the License, or
 * (at your option) any later version.
 *
 * KaHyPar is distributed in the hope that it will be useful,
 * but WITHOUT ANY WARRANTY; without even the implied warranty of
 * MERCHANTABILITY or FITNESS FOR A PARTICULAR PURPOSE.  See the
 * GNU General Public License for more details.
 *
 * You should have received a copy of the GNU General Public License
 * along with KaHyPar.  If not, see <http://www.gnu.org/licenses/>.
 *
******************************************************************************/

#pragma once

#include <algorithm>
#include <limits>
#include <vector>

#include "tbb/parallel_invoke.h"
#include "tbb/task_arena.h"
#include "tbb/task_group.h"

#include "mt-kahypar/definitions.h"
#include "mt-kahypar/macros.h"
#include "mt-kahypar/partition/context.h"
#include "mt-kahypar/partition/initial_partitioning/i_initial_partitioner.h"
#include "mt-kahypar/parallel/memory_pool.h"
#include "mt-kahypar/utils/randomize.h"
#include "mt-kahypar/utils/stats.h"
#include "mt-kahypar/utils/timer.h"

namespace mt_kahypar {

/*!
 * RECURSIVE BISECTION INITIAL PARTITIONER
 * The recursive bisection initial partitioner starts by performing a parallel multilevel bisection.
 * Once the hypergraph is bisected both blocks are partitioned recursively in parallel until the
 * desired number of blocks are reached.
 * Note, the recursive bisection initial partitioner is written in TBBNumaArena continuation style. The TBBNumaArena
 * continuation style is especially useful for recursive patterns. Each task defines its continuation
 * task. A continuation task defines how computation should continue, if all its child tasks are completed.
 * As a consequence, tasks can be spawned without waiting for their completion, because the continuation
 * task is automatically invoked if all child tasks are terminated. Therefore, no thread will waste CPU
 * time while waiting for their recursive tasks to complete.
 *
 * Implementation Details
 * ----------------------
 * The recursive bisection initial partitioner starts by spawning the root RecursiveMultilevelBisectionTask. The RecursiveMultilevelBisectionTask
 * spawns a MultilevelBisectionTask that bisects the hypergraph (multilevel-fashion). Afterwards, the MultilevelBisectionContinuationTask continues
 * and applies the bisection to the hypergraph and spawns two RecursiveBisectionChildTasks. Both are responsible for exactly one block of
 * the partition. The RecursiveBisectionChildTask extracts its corresponding block as unpartitioned hypergraph and spawns
 * recursively a RecursiveMultilevelBisectionTask for that hypergraph. Once that RecursiveMultilevelBisectionTask is completed, a
 * RecursiveBisectionChildContinuationTask is started and the partition of the recursion is applied to the original hypergraph.
 */

class RecursiveBisectionInitialPartitioner : public IInitialPartitioner {
 private:

  using BlockRange = std::pair<PartitionID, PartitionID>;

  static constexpr bool debug = false;
  static constexpr bool enable_heavy_assert = false;

  static PartitionID kInvalidPartition;
  static HypernodeID kInvalidHypernode;

  struct OriginalHypergraphInfo {

    double computeAdaptiveEpsilon(const HypernodeWeight current_hypergraph_weight,
                                  const PartitionID current_k) const {
      if ( current_hypergraph_weight == 0 ) {
        return 0.0;
      } else {
        double base = ceil(static_cast<double>(original_hypergraph_weight) / original_k)
                      / ceil(static_cast<double>(current_hypergraph_weight) / current_k)
                      * (1.0 + original_epsilon);
        double adaptive_epsilon = std::min(0.99, std::max(std::pow(base, 1.0 /
          ceil(log2(static_cast<double>(current_k)))) - 1.0,0.0));
        return adaptive_epsilon;
      }
    }

    const HypernodeWeight original_hypergraph_weight;
    const PartitionID original_k;
    const double original_epsilon;
  };

  /*!
   * A recursive bisection child task extracts a block of the partition
   * and recursively partition it into the desired number of blocks.
   */
  class RecursiveBisectionChildTask : public tbb::task {

   public:
    RecursiveBisectionChildTask(const OriginalHypergraphInfo original_hypergraph_info,
                                PartitionedHypergraph& hypergraph,
                                const Context& context,
                                const PartitionID block,
                                const BlockRange range,
                                const TaskGroupID task_group_id) :
      _original_hypergraph_info(original_hypergraph_info),
      _hg(hypergraph),
      _context(context),
      _block(block),
      _range(range),
      _task_group_id(task_group_id) { }

    tbb::task* execute() override {
      const PartitionID k = _range.second - _range.first;
      Context rb_context = setupRecursiveBisectionContext(k);

      // Extracts the block of the hypergraph which we recursively want to partition as
      // seperate unpartitioned hypergraph.
      bool cut_net_splitting = _context.partition.objective == kahypar::Objective::km1;
      auto copy_hypergraph = _hg.extract(_task_group_id, _block, cut_net_splitting);
      Hypergraph& rb_hypergraph = copy_hypergraph.first;
      auto& mapping = copy_hypergraph.second;

      // Spawns a new recursive bisection task to partition the current block of the hypergraph
      // into the desired number of blocks
      if ( rb_hypergraph.initialNumNodes() > 0 ) {
        RecursiveBisectionChildContinuationTask& child_continuation = *new(allocate_continuation())
          RecursiveBisectionChildContinuationTask(_hg, std::move(rb_context),
            std::move(rb_hypergraph), std::move(mapping), k, _task_group_id, _block);
        RecursiveMultilevelBisectionTask& recursion = *new(child_continuation.allocate_child())
          RecursiveMultilevelBisectionTask(
            _original_hypergraph_info,
            child_continuation.recursivePartitionedHypergraph(),
            child_continuation.recursiveContext(), _task_group_id);
        child_continuation.set_ref_count(1);
        tbb::task::spawn(recursion);
      }

      return nullptr;
    }

   private:
    Context setupRecursiveBisectionContext(const PartitionID k) {
      ASSERT(k >= 2);
      Context rb_context(_context);
      rb_context.partition.k = k;
      rb_context.type = kahypar::ContextType::initial_partitioning;

      rb_context.partition.perfect_balance_part_weights.assign(k, 0);
      rb_context.partition.max_part_weights.assign(k, 0);
      for ( PartitionID part_id = _range.first; part_id < _range.second; ++part_id ) {
        rb_context.partition.perfect_balance_part_weights[part_id - _range.first] =
          _context.partition.perfect_balance_part_weights[part_id];
        rb_context.partition.max_part_weights[part_id - _range.first] =
          _context.partition.max_part_weights[part_id];
      }

      return rb_context;
    }

    const OriginalHypergraphInfo _original_hypergraph_info;
    PartitionedHypergraph& _hg;
    const Context _context;
    const PartitionID _block;
    const BlockRange _range;
    const TaskGroupID _task_group_id;
  };

  /*!
   * Continuation task for the recursive bisection child task. Applies the
   * partition obtained by a recursive bisection task to the original
   * hypergraph.
   */
  class RecursiveBisectionChildContinuationTask : public tbb::task {

    using DeltaFunction = std::function<void (const HyperedgeID, const HyperedgeWeight, const HypernodeID, const HypernodeID, const HypernodeID)>;
    #define NOOP_FUNC [] (const HyperedgeID, const HyperedgeWeight, const HypernodeID, const HypernodeID, const HypernodeID) { }

   public:
    RecursiveBisectionChildContinuationTask(PartitionedHypergraph& original_hypergraph,
                                            Context&& context,
                                            Hypergraph&& rb_hypergraph,
                                            parallel::scalable_vector<HypernodeID>&& mapping,
                                            const PartitionID k,
                                            const TaskGroupID task_group_id,
                                            const PartitionID part_id) :
      _original_hg(original_hypergraph),
      _context(std::move(context)),
      _rb_hg(std::move(rb_hypergraph)),
      _rb_partitioned_hg(k, task_group_id, _rb_hg),
      _mapping(std::move(mapping)),
      _task_group_id(task_group_id),
      _part_id(part_id) { }

    tbb::task* execute() override {
      // Applying partition of the recursively bisected hypergraph (_rb_partitioned_hg) to
      // original hypergraph (original_hg). All hypernodes that belong to block
      // 'part_id' in the original hypergraph are moved to the block defined in
      // _rb_partitioned_hg.
      ASSERT(_original_hg.initialNumNodes() == _mapping.size());
      _original_hg.doParallelForAllNodes([&](const HypernodeID& hn) {
        if ( _original_hg.partID(hn) == _part_id ) {
          ASSERT(hn < _mapping.size());
          PartitionID to = _part_id + _rb_partitioned_hg.partID(_mapping[hn]);
          ASSERT(to != kInvalidPartition && to < _original_hg.k());
          if ( _part_id != to ) {
            _original_hg.changeNodePart(hn, _part_id, to, NOOP_FUNC);
          }
        }
      });
      return nullptr;
    }

    PartitionedHypergraph& recursivePartitionedHypergraph() {
      return _rb_partitioned_hg;
    }

    const Context& recursiveContext() const {
      return _context;
    }

   private:
    PartitionedHypergraph& _original_hg;
    const Context _context;
    Hypergraph _rb_hg;
    PartitionedHypergraph _rb_partitioned_hg;
    const parallel::scalable_vector<HypernodeID> _mapping;
    const TaskGroupID _task_group_id;
    const PartitionID _part_id;
  };

  /*!
   * A bisection task bisects the hypergraph into two block. Internally, it
   * calls our multilevel partitioner for k = 2.
   */
  class MultilevelBisectionTask : public tbb::task {
   public:
    MultilevelBisectionTask(PartitionedHypergraph& original_hypergraph,
                            Hypergraph& bisection_hypergraph,
                            PartitionedHypergraph& bisection_partitioned_hypergraph,
                            const Context& bisection_context,
                            const TaskGroupID task_group_id) :
      _original_hg(original_hypergraph),
      _bisection_hg(bisection_hypergraph),
      _bisection_partitioned_hg(bisection_partitioned_hypergraph),
      _bisection_context(bisection_context),
      _task_group_id(task_group_id) {}

    tbb::task* execute() override {
      // Bisect hypergraph with parallel multilevel bisection
      _bisection_hg = _original_hg.hypergraph().copy(_task_group_id);
      multilevel::partition_async(_bisection_hg, _bisection_partitioned_hg,
        _bisection_context, false, _task_group_id, this);
      return nullptr;
    }

   private:
    PartitionedHypergraph& _original_hg;
    Hypergraph& _bisection_hg;
    PartitionedHypergraph& _bisection_partitioned_hg;
    const Context& _bisection_context;
    const TaskGroupID _task_group_id;
  };

  /*!
   * Continuation task for the bisection task. Applies the bisection
   * obtained by the bisection task and spawns two recursive child
   * bisection task for each block, that further partitions the hypergraph
   * into the desired number of blocks
   */
  class MultilevelBisectionContinuationTask : public tbb::task {

   public:
    MultilevelBisectionContinuationTask(const OriginalHypergraphInfo original_hypergraph_info,
                                        PartitionedHypergraph& hypergraph,
                                        const Context& context,
                                        const TaskGroupID task_group_id) :
      _bisection_hg(),
      _bisection_partitioned_hg(),
      _bisection_context(),
      _original_hypergraph_info(original_hypergraph_info),
      _hg(hypergraph),
      _context(context),
      _task_group_id(task_group_id) {
      _bisection_context = setupBisectionContext(_hg.hypergraph(), _context);
    }

    tbb::task* execute() override {
      ASSERT(_hg.initialNumNodes() == _bisection_hg.initialNumNodes());
      // Apply partition to hypergraph
      const PartitionID block_0 = 0;
      const PartitionID block_1 = _context.partition.k / 2 + (_context.partition.k % 2 != 0 ? 1 : 0);
      _hg.doParallelForAllNodes([&](const HypernodeID& hn) {
        PartitionID part_id = _bisection_partitioned_hg.partID(hn);
        ASSERT(part_id != kInvalidPartition && part_id < _hg.k());
        if ( part_id == 0 ) {
          _hg.setOnlyNodePart(hn, block_0);
        } else {
          _hg.setOnlyNodePart(hn, block_1);
        }
      });
      _hg.initializePartition(_task_group_id);

      ASSERT(metrics::objective(_bisection_partitioned_hg, _context.partition.objective) ==
        metrics::objective(_hg, _context.partition.objective));

      ASSERT(_context.partition.k >= 2);
      PartitionID num_blocks_part_0 = _context.partition.k / 2 + (_context.partition.k % 2 != 0 ? 1 : 0);
      PartitionID num_blocks_part_1 = _context.partition.k / 2;
      BlockRange range_0 = std::make_pair(0, num_blocks_part_0);
      BlockRange range_1 = std::make_pair(num_blocks_part_0, num_blocks_part_0 + num_blocks_part_1);

      if ( num_blocks_part_0 >= 2 && num_blocks_part_1 >= 2 ) {
        // In case we have to partition both blocks from the bisection further into
        // more than one block, we call the recursive bisection initial partitioner
        // recursively in parallel
        DBG << "Current k = " << _context.partition.k << "\n"
            << "Parallel Recursion 0: k =" << num_blocks_part_0 << "\n"
            << "Parallel Recursion 1: k =" << num_blocks_part_1;

        auto tbb_recursion_task_groups = TBBNumaArena::instance().create_tbb_task_groups_for_recursion();
        DoNothingContinuation& recursive_continuation = *new(allocate_continuation()) DoNothingContinuation();
        RecursiveBisectionChildTask& recursion_0 = *new(recursive_continuation.allocate_child()) RecursiveBisectionChildTask(
          _original_hypergraph_info, _hg, _context, 0, range_0, tbb_recursion_task_groups.first);
        RecursiveBisectionChildTask& recursion_1 = *new(recursive_continuation.allocate_child()) RecursiveBisectionChildTask(
          _original_hypergraph_info, _hg, _context, num_blocks_part_0, range_1, tbb_recursion_task_groups.second);
        recursive_continuation.set_ref_count(2);
        tbb::task::spawn(recursion_1);
        tbb::task::spawn(recursion_0);
      } else if ( num_blocks_part_0 >= 2 ) {
        ASSERT(num_blocks_part_1 < 2);
        // In case only the first block has to be partitioned into more than one block, we call
        // the recursive bisection initial partitioner recusively on the block 0
        DBG << "Current k = " << _context.partition.k << ","
            << "Recursion 0: k =" << num_blocks_part_0;
        DoNothingContinuation& recursive_continuation = *new(allocate_continuation()) DoNothingContinuation();
        RecursiveBisectionChildTask& recursion_0 = *new(recursive_continuation.allocate_child()) RecursiveBisectionChildTask(
          _original_hypergraph_info, _hg, _context, 0, range_0, _task_group_id);
        recursive_continuation.set_ref_count(1);
        tbb::task::spawn(recursion_0);
      }

      return nullptr;
    }

    Hypergraph _bisection_hg;
    PartitionedHypergraph _bisection_partitioned_hg;
    Context _bisection_context;

   private:
    Context setupBisectionContext(const Hypergraph& hypergraph, const Context& context) {
      Context bisection_context(context);

      bisection_context.partition.k = 2;
      bisection_context.partition.verbose_output = debug;
      bisection_context.initial_partitioning.mode = InitialPartitioningMode::direct;
<<<<<<< HEAD
      bisection_context.refinement.flow.algorithm = FlowAlgorithm::do_nothing;
=======
      bisection_context.type = kahypar::ContextType::initial_partitioning;
>>>>>>> d6f1387a

      // Setup Part Weights
      HypernodeWeight total_weight = hypergraph.totalWeight();
      if ( context.initial_partitioning.use_adaptive_epsilon ) {
        bisection_context.partition.epsilon = _original_hypergraph_info.computeAdaptiveEpsilon(
          total_weight, context.partition.k);

        bisection_context.partition.perfect_balance_part_weights.clear();
        bisection_context.partition.max_part_weights.clear();
        const PartitionID k = context.partition.k;
        const PartitionID k0 = k / 2 + (k % 2 != 0 ? 1 : 0);
        const PartitionID k1 = k / 2;
        bisection_context.partition.perfect_balance_part_weights.push_back(
          std::ceil(k0 / static_cast<double>(k) * static_cast<double>(total_weight)));
        bisection_context.partition.perfect_balance_part_weights.push_back(
          std::ceil(k1 / static_cast<double>(k) * static_cast<double>(total_weight)));
        bisection_context.partition.max_part_weights.push_back(
          (1 + bisection_context.partition.epsilon) * bisection_context.partition.perfect_balance_part_weights[0]);
        bisection_context.partition.max_part_weights.push_back(
          (1 + bisection_context.partition.epsilon) * bisection_context.partition.perfect_balance_part_weights[1]);
      } else {
        PartitionID num_blocks_part_0 = context.partition.k / 2 + (context.partition.k % 2 != 0 ? 1 : 0);
        ASSERT(num_blocks_part_0 +  context.partition.k / 2 == context.partition.k);
        bisection_context.partition.perfect_balance_part_weights.assign(2, 0);
        bisection_context.partition.max_part_weights.assign(2, 0);
        for ( PartitionID i = 0; i < num_blocks_part_0; ++i ) {
          bisection_context.partition.perfect_balance_part_weights[0] +=
            context.partition.perfect_balance_part_weights[i];
          bisection_context.partition.max_part_weights[0] +=
            context.partition.max_part_weights[i];
        }
        for ( PartitionID i = num_blocks_part_0; i < context.partition.k; ++i ) {
          bisection_context.partition.perfect_balance_part_weights[1] +=
            context.partition.perfect_balance_part_weights[i];
          bisection_context.partition.max_part_weights[1] +=
            context.partition.max_part_weights[i];
        }

        // Special case, if balance constraint will be violated with this bisection
        HypernodeWeight total_max_part_weight = bisection_context.partition.max_part_weights[0] +
          bisection_context.partition.max_part_weights[1];
        if (total_max_part_weight < total_weight) {
          HypernodeWeight delta = total_weight - total_max_part_weight;
          bisection_context.partition.max_part_weights[0] += std::ceil(((double)delta) / 2.0);
          bisection_context.partition.max_part_weights[1] += std::ceil(((double)delta) / 2.0);
        }
      }
      bisection_context.setupContractionLimit(total_weight);
      bisection_context.setupSparsificationParameters();


      return bisection_context;
    }

    const OriginalHypergraphInfo _original_hypergraph_info;
    PartitionedHypergraph& _hg;
    const Context& _context;
    const TaskGroupID _task_group_id;
  };

  /*!
   * The recursive bisection task spawns the multilevel bisection
   * task and its continuation task.
   */
  class RecursiveMultilevelBisectionTask : public tbb::task {

   public:
    RecursiveMultilevelBisectionTask(const OriginalHypergraphInfo original_hypergraph_info,
                                     PartitionedHypergraph& hypergraph,
                                     const Context& context,
                                     const TaskGroupID task_group_id) :
      _original_hypergraph_info(original_hypergraph_info),
      _hg(hypergraph),
      _context(context),
      _task_group_id(task_group_id) { }

    tbb::task* execute() override {
      ASSERT(_context.partition.k >= 2);
      MultilevelBisectionContinuationTask& bisection_continuation_task = *new(allocate_continuation())
        MultilevelBisectionContinuationTask(_original_hypergraph_info, _hg, _context, _task_group_id);
      bisection_continuation_task.set_ref_count(1);
      tbb::task::spawn(*new(bisection_continuation_task.allocate_child())
        MultilevelBisectionTask(
          _hg, bisection_continuation_task._bisection_hg,
          bisection_continuation_task._bisection_partitioned_hg,
          bisection_continuation_task._bisection_context,
          _task_group_id));
      return nullptr;
    }

   private:
    const OriginalHypergraphInfo _original_hypergraph_info;
    PartitionedHypergraph& _hg;
    const Context& _context;
    const TaskGroupID _task_group_id;
  };

  class DoNothingContinuation : public tbb::task {
  public:
    tbb::task* execute() override {
      return nullptr;
    }
  };

 public:
  RecursiveBisectionInitialPartitioner(PartitionedHypergraph& hypergraph,
                                        const Context& context,
                                        const bool top_level,
                                        const TaskGroupID task_group_id) :
    _hg(hypergraph),
    _context(context),
    _top_level(top_level),
    _task_group_id(task_group_id) { }

  RecursiveBisectionInitialPartitioner(const RecursiveBisectionInitialPartitioner&) = delete;
  RecursiveBisectionInitialPartitioner(RecursiveBisectionInitialPartitioner&&) = delete;
  RecursiveBisectionInitialPartitioner & operator= (const RecursiveBisectionInitialPartitioner &) = delete;
  RecursiveBisectionInitialPartitioner & operator= (RecursiveBisectionInitialPartitioner &&) = delete;

 private:
  void initialPartitionImpl() override final {
    if (_top_level) {
      parallel::MemoryPool::instance().deactivate_unused_memory_allocations();
      utils::Timer::instance().disable();
      utils::Stats::instance().disable();
    }

    RecursiveMultilevelBisectionTask& root_bisection_task = *new(tbb::task::allocate_root()) RecursiveMultilevelBisectionTask(
      OriginalHypergraphInfo { _hg.totalWeight(), _context.partition.k, _context.partition.epsilon },
      _hg, _context, _task_group_id);
    tbb::task::spawn_root_and_wait(root_bisection_task);

    if (_top_level) {
      parallel::MemoryPool::instance().activate_unused_memory_allocations();
      utils::Timer::instance().enable();
      utils::Stats::instance().enable();
    }
  }

  PartitionedHypergraph& _hg;
  const Context& _context;
  const bool _top_level;
  const TaskGroupID _task_group_id;
};

PartitionID RecursiveBisectionInitialPartitioner::kInvalidPartition = -1;
HypernodeID RecursiveBisectionInitialPartitioner::kInvalidHypernode = std::numeric_limits<HypernodeID>::max();

}  // namespace mt_kahypar<|MERGE_RESOLUTION|>--- conflicted
+++ resolved
@@ -357,11 +357,8 @@
       bisection_context.partition.k = 2;
       bisection_context.partition.verbose_output = debug;
       bisection_context.initial_partitioning.mode = InitialPartitioningMode::direct;
-<<<<<<< HEAD
       bisection_context.refinement.flow.algorithm = FlowAlgorithm::do_nothing;
-=======
       bisection_context.type = kahypar::ContextType::initial_partitioning;
->>>>>>> d6f1387a
 
       // Setup Part Weights
       HypernodeWeight total_weight = hypergraph.totalWeight();
