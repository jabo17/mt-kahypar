/*******************************************************************************
 * This file is part of KaHyPar.
 *
 * Copyright (C) 2019 Tobias Heuer <tobias.heuer@kit.edu>
 *
 * KaHyPar is free software: you can redistribute it and/or modify
 * it under the terms of the GNU General Public License as published by
 * the Free Software Foundation, either version 3 of the License, or
 * (at your option) any later version.
 *
 * KaHyPar is distributed in the hope that it will be useful,
 * but WITHOUT ANY WARRANTY; without even the implied warranty of
 * MERCHANTABILITY or FITNESS FOR A PARTICULAR PURPOSE.  See the
 * GNU General Public License for more details.
 *
 * You should have received a copy of the GNU General Public License
 * along with KaHyPar.  If not, see <http://www.gnu.org/licenses/>.
 *
******************************************************************************/

#pragma once

#include <algorithm>
#include <limits>
#include <vector>

#include "tbb/parallel_invoke.h"
#include "tbb/task_arena.h"
#include "tbb/task_group.h"

#include "mt-kahypar/definitions.h"
#include "mt-kahypar/macros.h"
#include "mt-kahypar/partition/context.h"
#include "mt-kahypar/partition/initial_partitioning/i_initial_partitioner.h"
#include "mt-kahypar/utils/randomize.h"
#include "mt-kahypar/utils/stats.h"
#include "mt-kahypar/utils/timer.h"

namespace mt_kahypar {

/*!
 * RECURSIVE BISECTION INITIAL PARTITIONER
 * The recursive bisection initial partitioner starts by performing a parallel multilevel bisection.
 * Once the hypergraph is bisected both blocks are partitioned recursively in parallel until the
 * desired number of blocks are reached.
 * Note, the recursive bisection initial partitioner is written in TBB continuation style. The TBB
 * continuation style is especially useful for recursive patterns. Each task defines its continuation
 * task. A continuation task defines how computation should continue, if all its child tasks are completed.
 * As a consequence, tasks can be spawned without waiting for their completion, because the continuation
 * task is automatically invoked if all child tasks are terminated. Therefore, no thread will waste CPU
 * time while waiting for their recursive tasks to complete.
 *
 * Implementation Details
 * ----------------------
 * The recursive bisection initial partitioner starts by spawning the root RecursiveMultilevelBisectionTask. The RecursiveMultilevelBisectionTask
 * spawns a MultilevelBisectionTask that bisects the hypergraph (multilevel-fashion). Afterwards, the MultilevelBisectionContinuationTask continues
 * and applies the bisection to the hypergraph and spawns two RecursiveBisectionChildTasks. Both are responsible for exactly one block of
 * the partition. The RecursiveBisectionChildTask extracts its corresponding block as unpartitioned hypergraph and spawns
 * recursively a RecursiveMultilevelBisectionTask for that hypergraph. Once that RecursiveMultilevelBisectionTask is completed, a
 * RecursiveBisectionChildContinuationTask is started and the partition of the recursion is applied to the original hypergraph.
 */
template <typename TypeTraits>
class RecursiveBisectionInitialPartitionerT : public IInitialPartitioner {
 private:
  using HyperGraph = typename TypeTraits::HyperGraph;
  using PartitionedHyperGraph = typename TypeTraits::PartitionedHyperGraph;
  using TBB = typename TypeTraits::TBB;
  using HwTopology = typename TypeTraits::HwTopology;

  using BlockRange = std::pair<PartitionID, PartitionID>;

  static constexpr bool debug = false;
  static constexpr bool enable_heavy_assert = false;

  static PartitionID kInvalidPartition;
  static HypernodeID kInvalidHypernode;

  struct OriginalHypergraphInfo {

    double computeAdaptiveEpsilon(const HypernodeWeight current_hypergraph_weight,
                                  const PartitionID current_k) const {
      if ( current_hypergraph_weight == 0 ) {
        return 0.0;
      } else {
        double base = ceil(static_cast<double>(original_hypergraph_weight) / original_k)
                      / ceil(static_cast<double>(current_hypergraph_weight) / current_k)
                      * (1.0 + original_epsilon);
        double adaptive_epsilon = std::min(0.99, std::max(std::pow(base, 1.0 /
          ceil(log2(static_cast<double>(current_k)))) - 1.0,0.0));
        return adaptive_epsilon;
      }
    }

    const HypernodeWeight original_hypergraph_weight;
    const PartitionID original_k;
    const double original_epsilon;
  };

  /*!
   * A recursive bisection child task extracts a block of the partition
   * and recursively partition it into the desired number of blocks.
   */
  class RecursiveBisectionChildTask : public tbb::task {

   public:
    RecursiveBisectionChildTask(const OriginalHypergraphInfo original_hypergraph_info,
                                PartitionedHyperGraph& hypergraph,
                                const Context& context,
                                const PartitionID block,
                                const BlockRange range,
                                const TaskGroupID task_group_id) :
      _original_hypergraph_info(original_hypergraph_info),
      _hg(hypergraph),
      _context(context),
      _block(block),
      _range(range),
      _task_group_id(task_group_id) { }

    tbb::task* execute() override {
      const PartitionID k = _range.second - _range.first;
      Context rb_context = setupRecursiveBisectionContext(k);

      // Extracts the block of the hypergraph which we recursively want to partition as
      // seperate unpartitioned hypergraph.
      bool cut_net_splitting = _context.partition.objective == kahypar::Objective::km1;
      auto copy_hypergraph = _hg.extract(_task_group_id, _block, cut_net_splitting);
      HyperGraph& rb_hypergraph = copy_hypergraph.first;
      auto& mapping = copy_hypergraph.second;

      // Spawns a new recursive bisection task to partition the current block of the hypergraph
      // into the desired number of blocks
      if ( rb_hypergraph.initialNumNodes() > 0 ) {
        RecursiveBisectionChildContinuationTask& child_continuation = *new(allocate_continuation())
          RecursiveBisectionChildContinuationTask(_hg, std::move(rb_context),
            std::move(rb_hypergraph), std::move(mapping), k, _task_group_id, _block);
        RecursiveMultilevelBisectionTask& recursion = *new(child_continuation.allocate_child())
          RecursiveMultilevelBisectionTask(
            _original_hypergraph_info,
            child_continuation.recursivePartitionedHypergraph(),
            child_continuation.recursiveContext(), _task_group_id);
        child_continuation.set_ref_count(1);
        tbb::task::spawn(recursion);
      }

      return nullptr;
    }

   private:
    Context setupRecursiveBisectionContext(const PartitionID k) {
      ASSERT(k >= 2);
      Context rb_context(_context);
      rb_context.partition.k = k;

      rb_context.partition.perfect_balance_part_weights.assign(k, 0);
      rb_context.partition.max_part_weights.assign(k, 0);
      for ( PartitionID part_id = _range.first; part_id < _range.second; ++part_id ) {
        rb_context.partition.perfect_balance_part_weights[part_id - _range.first] =
          _context.partition.perfect_balance_part_weights[part_id];
        rb_context.partition.max_part_weights[part_id - _range.first] =
          _context.partition.max_part_weights[part_id];
      }

      return rb_context;
    }

    const OriginalHypergraphInfo _original_hypergraph_info;
    PartitionedHyperGraph& _hg;
    const Context _context;
    const PartitionID _block;
    const BlockRange _range;
    const TaskGroupID _task_group_id;
  };

  /*!
   * Continuation task for the recursive bisection child task. Applies the
   * partition obtained by a recursive bisection task to the original
   * hypergraph.
   */
  class RecursiveBisectionChildContinuationTask : public tbb::task {

    using DeltaFunction = std::function<void (const HyperedgeID, const HyperedgeWeight, const HypernodeID, const HypernodeID, const HypernodeID)>;
    #define NOOP_FUNC [] (const HyperedgeID, const HyperedgeWeight, const HypernodeID, const HypernodeID, const HypernodeID) { }

   public:
    RecursiveBisectionChildContinuationTask(PartitionedHyperGraph& original_hypergraph,
                                            Context&& context,
                                            HyperGraph&& rb_hypergraph,
                                            parallel::scalable_vector<HypernodeID>&& mapping,
                                            const PartitionID k,
                                            const TaskGroupID task_group_id,
                                            const PartitionID part_id) :
      _original_hg(original_hypergraph),
      _context(std::move(context)),
      _rb_hg(std::move(rb_hypergraph)),
      _rb_partitioned_hg(k, task_group_id, _rb_hg, _context.partition.max_part_weights),
      _mapping(std::move(mapping)),
      _task_group_id(task_group_id),
      _part_id(part_id) { }

    tbb::task* execute() override {
      // Applying partition of the recursively bisected hypergraph (_rb_partitioned_hg) to
      // original hypergraph (original_hg). All hypernodes that belong to block
      // 'part_id' in the original hypergraph are moved to the block defined in
      // _rb_partitioned_hg.
      ASSERT(_original_hg.initialNumNodes() == _mapping.size());
      _original_hg.doParallelForAllNodes(_task_group_id, [&](const HypernodeID& hn) {
        if ( _original_hg.partID(hn) == _part_id ) {
          const HypernodeID original_id = _original_hg.originalNodeID(hn);
          ASSERT(original_id < _mapping.size());
          PartitionID to = _part_id + _rb_partitioned_hg.partID(
            _rb_partitioned_hg.globalNodeID(_mapping[original_id]));
          ASSERT(to != kInvalidPartition && to < _original_hg.k());
          if ( _part_id != to ) {
            _original_hg.changeNodePart(hn, _part_id, to, NOOP_FUNC);
          }
        }
      });
      return nullptr;
    }

    PartitionedHyperGraph& recursivePartitionedHypergraph() {
      return _rb_partitioned_hg;
    }

    const Context& recursiveContext() const {
      return _context;
    }

   private:
    PartitionedHyperGraph& _original_hg;
    const Context _context;
    Hypergraph _rb_hg;
    PartitionedHyperGraph _rb_partitioned_hg;
    const parallel::scalable_vector<HypernodeID> _mapping;
    const TaskGroupID _task_group_id;
    const PartitionID _part_id;
  };

  /*!
   * A bisection task bisects the hypergraph into two block. Internally, it
   * calls our multilevel partitioner for k = 2.
   */
  class MultilevelBisectionTask : public tbb::task {
   public:
    MultilevelBisectionTask(PartitionedHyperGraph& original_hypergraph,
                            HyperGraph& bisection_hypergraph,
                            PartitionedHyperGraph& bisection_partitioned_hypergraph,
                            const Context& bisection_context,
                            const TaskGroupID task_group_id) :
      _original_hg(original_hypergraph),
      _bisection_hg(bisection_hypergraph),
      _bisection_partitioned_hg(bisection_partitioned_hypergraph),
      _bisection_context(bisection_context),
      _task_group_id(task_group_id) {}

    tbb::task* execute() override {
      // Bisect hypergraph with parallel multilevel bisection
      _bisection_hg = _original_hg.hypergraph().copy(_task_group_id);
      multilevel::partition_async(_bisection_hg, _bisection_partitioned_hg,
        _bisection_context, false, _task_group_id, this);
      return nullptr;
    }

   private:
    PartitionedHyperGraph& _original_hg;
    HyperGraph& _bisection_hg;
    PartitionedHyperGraph& _bisection_partitioned_hg;
    const Context& _bisection_context;
    const TaskGroupID _task_group_id;
  };

  /*!
   * Continuation task for the bisection task. Applies the bisection
   * obtained by the bisection task and spawns two recursive child
   * bisection task for each block, that further partitions the hypergraph
   * into the desired number of blocks
   */
  class MultilevelBisectionContinuationTask : public tbb::task {

   public:
    MultilevelBisectionContinuationTask(const OriginalHypergraphInfo original_hypergraph_info,
                                        PartitionedHyperGraph& hypergraph,
                                        const Context& context,
                                        const TaskGroupID task_group_id) :
      _bisection_hg(),
      _bisection_partitioned_hg(),
      _bisection_context(),
      _original_hypergraph_info(original_hypergraph_info),
      _hg(hypergraph),
      _context(context),
      _task_group_id(task_group_id) {
      _bisection_context = setupBisectionContext(_hg.hypergraph(), _context);
    }

    tbb::task* execute() override {
      ASSERT(_hg.initialNumNodes() == _bisection_hg.initialNumNodes());
      // Apply partition to hypergraph
      const PartitionID block_0 = 0;
      const PartitionID block_1 = _context.partition.k / 2 + (_context.partition.k % 2 != 0 ? 1 : 0);
      _hg.doParallelForAllNodes(_task_group_id, [&](const HypernodeID& hn) {
        const HypernodeID original_id = _hg.originalNodeID(hn);
        PartitionID part_id = _bisection_partitioned_hg.partID(
          _bisection_partitioned_hg.globalNodeID(original_id));
        ASSERT(part_id != kInvalidPartition && part_id < _hg.k());
        if ( part_id == 0 ) {
          _hg.setOnlyNodePart(hn, block_0);
        } else {
          _hg.setOnlyNodePart(hn, block_1);
        }
      });
<<<<<<< HEAD
=======
      _hg.initializePartition(_task_group_id);
>>>>>>> 64ae0fef

      ASSERT(metrics::objective(_bisection_partitioned_hg, _context.partition.objective) ==
        metrics::objective(_hg, _context.partition.objective));

      ASSERT(_context.partition.k >= 2);
      PartitionID num_blocks_part_0 = _context.partition.k / 2 + (_context.partition.k % 2 != 0 ? 1 : 0);
      PartitionID num_blocks_part_1 = _context.partition.k / 2;
      BlockRange range_0 = std::make_pair(0, num_blocks_part_0);
      BlockRange range_1 = std::make_pair(num_blocks_part_0, num_blocks_part_0 + num_blocks_part_1);

      if ( num_blocks_part_0 >= 2 && num_blocks_part_1 >= 2 ) {
        // In case we have to partition both blocks from the bisection further into
        // more than one block, we call the recursive bisection initial partitioner
        // recursively in parallel
        DBG << "Current k = " << _context.partition.k << "\n"
            << "Parallel Recursion 0: k =" << num_blocks_part_0 << "\n"
            << "Parallel Recursion 1: k =" << num_blocks_part_1;

        auto tbb_recursion_task_groups = TBB::instance().create_tbb_task_groups_for_recursion();
        DoNothingContinuation& recursive_continuation = *new(allocate_continuation()) DoNothingContinuation();
        RecursiveBisectionChildTask& recursion_0 = *new(recursive_continuation.allocate_child()) RecursiveBisectionChildTask(
          _original_hypergraph_info, _hg, _context, 0, range_0, tbb_recursion_task_groups.first);
        RecursiveBisectionChildTask& recursion_1 = *new(recursive_continuation.allocate_child()) RecursiveBisectionChildTask(
          _original_hypergraph_info, _hg, _context, num_blocks_part_0, range_1, tbb_recursion_task_groups.second);
        recursive_continuation.set_ref_count(2);
        tbb::task::spawn(recursion_1);
        tbb::task::spawn(recursion_0);
      } else if ( num_blocks_part_0 >= 2 ) {
        ASSERT(num_blocks_part_1 < 2);
        // In case only the first block has to be partitioned into more than one block, we call
        // the recursive bisection initial partitioner recusively on the block 0
        DBG << "Current k = " << _context.partition.k << ","
            << "Recursion 0: k =" << num_blocks_part_0;
        DoNothingContinuation& recursive_continuation = *new(allocate_continuation()) DoNothingContinuation();
        RecursiveBisectionChildTask& recursion_0 = *new(recursive_continuation.allocate_child()) RecursiveBisectionChildTask(
          _original_hypergraph_info, _hg, _context, 0, range_0, _task_group_id);
        recursive_continuation.set_ref_count(1);
        tbb::task::spawn(recursion_0);
      }

      return nullptr;
    }

    HyperGraph _bisection_hg;
    PartitionedHyperGraph _bisection_partitioned_hg;
    Context _bisection_context;

   private:
    Context setupBisectionContext(const HyperGraph& hypergraph, const Context& context) {
      Context bisection_context(context);

      bisection_context.partition.k = 2;
      bisection_context.partition.verbose_output = debug;
      bisection_context.initial_partitioning.mode = InitialPartitioningMode::direct;

      // Setup Part Weights
      HypernodeWeight total_weight = hypergraph.totalWeight();
      if ( context.initial_partitioning.use_adaptive_epsilon ) {
        bisection_context.partition.epsilon = _original_hypergraph_info.computeAdaptiveEpsilon(
          total_weight, context.partition.k);

        bisection_context.partition.perfect_balance_part_weights.clear();
        bisection_context.partition.max_part_weights.clear();
        const PartitionID k = context.partition.k;
        const PartitionID k0 = k / 2 + (k % 2 != 0 ? 1 : 0);
        const PartitionID k1 = k / 2;
        bisection_context.partition.perfect_balance_part_weights.push_back(
          std::ceil(k0 / static_cast<double>(k) * static_cast<double>(total_weight)));
        bisection_context.partition.perfect_balance_part_weights.push_back(
          std::ceil(k1 / static_cast<double>(k) * static_cast<double>(total_weight)));
        bisection_context.partition.max_part_weights.push_back(
          (1 + bisection_context.partition.epsilon) * bisection_context.partition.perfect_balance_part_weights[0]);
        bisection_context.partition.max_part_weights.push_back(
          (1 + bisection_context.partition.epsilon) * bisection_context.partition.perfect_balance_part_weights[1]);
      } else {
        PartitionID num_blocks_part_0 = context.partition.k / 2 + (context.partition.k % 2 != 0 ? 1 : 0);
        ASSERT(num_blocks_part_0 +  context.partition.k / 2 == context.partition.k);
        bisection_context.partition.perfect_balance_part_weights.assign(2, 0);
        bisection_context.partition.max_part_weights.assign(2, 0);
        for ( PartitionID i = 0; i < num_blocks_part_0; ++i ) {
          bisection_context.partition.perfect_balance_part_weights[0] +=
            context.partition.perfect_balance_part_weights[i];
          bisection_context.partition.max_part_weights[0] +=
            context.partition.max_part_weights[i];
        }
        for ( PartitionID i = num_blocks_part_0; i < context.partition.k; ++i ) {
          bisection_context.partition.perfect_balance_part_weights[1] +=
            context.partition.perfect_balance_part_weights[i];
          bisection_context.partition.max_part_weights[1] +=
            context.partition.max_part_weights[i];
        }

        // Special case, if balance constraint will be violated with this bisection
        HypernodeWeight total_max_part_weight = bisection_context.partition.max_part_weights[0] +
          bisection_context.partition.max_part_weights[1];
        if (total_max_part_weight < total_weight) {
          HypernodeWeight delta = total_weight - total_max_part_weight;
          bisection_context.partition.max_part_weights[0] += std::ceil(((double)delta) / 2.0);
          bisection_context.partition.max_part_weights[1] += std::ceil(((double)delta) / 2.0);
        }
      }
      bisection_context.setupContractionLimit(total_weight);


      return bisection_context;
    }

    const OriginalHypergraphInfo _original_hypergraph_info;
    PartitionedHyperGraph& _hg;
    const Context& _context;
    const TaskGroupID _task_group_id;
  };

  /*!
   * The recursive bisection task spawns the multilevel bisection
   * task and its continuation task.
   */
  class RecursiveMultilevelBisectionTask : public tbb::task {

   public:
    RecursiveMultilevelBisectionTask(const OriginalHypergraphInfo original_hypergraph_info,
                                     PartitionedHyperGraph& hypergraph,
                                     const Context& context,
                                     const TaskGroupID task_group_id) :
      _original_hypergraph_info(original_hypergraph_info),
      _hg(hypergraph),
      _context(context),
      _task_group_id(task_group_id) { }

    tbb::task* execute() override {
      ASSERT(_context.partition.k >= 2);
      MultilevelBisectionContinuationTask& bisection_continuation_task = *new(allocate_continuation())
        MultilevelBisectionContinuationTask(_original_hypergraph_info, _hg, _context, _task_group_id);
      bisection_continuation_task.set_ref_count(1);
      tbb::task::spawn(*new(bisection_continuation_task.allocate_child())
        MultilevelBisectionTask(
          _hg, bisection_continuation_task._bisection_hg,
          bisection_continuation_task._bisection_partitioned_hg,
          bisection_continuation_task._bisection_context,
          _task_group_id));
      return nullptr;
    }

   private:
    const OriginalHypergraphInfo _original_hypergraph_info;
    PartitionedHyperGraph& _hg;
    const Context& _context;
    const TaskGroupID _task_group_id;
  };

  class DoNothingContinuation : public tbb::task {
  public:
    tbb::task* execute() override {
      return nullptr;
    }
  };

 public:
  RecursiveBisectionInitialPartitionerT(PartitionedHyperGraph& hypergraph,
                                        const Context& context,
                                        const bool top_level,
                                        const TaskGroupID task_group_id) :
    _hg(hypergraph),
    _context(context),
    _top_level(top_level),
    _task_group_id(task_group_id) { }

  RecursiveBisectionInitialPartitionerT(const RecursiveBisectionInitialPartitionerT&) = delete;
  RecursiveBisectionInitialPartitionerT(RecursiveBisectionInitialPartitionerT&&) = delete;
  RecursiveBisectionInitialPartitionerT & operator= (const RecursiveBisectionInitialPartitionerT &) = delete;
  RecursiveBisectionInitialPartitionerT & operator= (RecursiveBisectionInitialPartitionerT &&) = delete;

 private:
  void initialPartitionImpl() override final {
    if (_top_level) {
      utils::Timer::instance().disable();
      utils::Stats::instance().disable();
    }

    RecursiveMultilevelBisectionTask& root_bisection_task = *new(tbb::task::allocate_root()) RecursiveMultilevelBisectionTask(
      OriginalHypergraphInfo { _hg.totalWeight(), _context.partition.k, _context.partition.epsilon },
      _hg, _context, _task_group_id);
    tbb::task::spawn_root_and_wait(root_bisection_task);

    if (_top_level) {
      utils::Timer::instance().enable();
      utils::Stats::instance().enable();
    }
  }

  PartitionedHyperGraph& _hg;
  const Context& _context;
  const bool _top_level;
  const TaskGroupID _task_group_id;
};

template <typename TypeTraits>
PartitionID RecursiveBisectionInitialPartitionerT<TypeTraits>::kInvalidPartition = -1;
template <typename TypeTraits>
HypernodeID RecursiveBisectionInitialPartitionerT<TypeTraits>::kInvalidHypernode = std::numeric_limits<HypernodeID>::max();

using RecursiveBisectionInitialPartitioner = RecursiveBisectionInitialPartitionerT<GlobalTypeTraits>;
}  // namespace mt_kahypar<|MERGE_RESOLUTION|>--- conflicted
+++ resolved
@@ -308,10 +308,7 @@
           _hg.setOnlyNodePart(hn, block_1);
         }
       });
-<<<<<<< HEAD
-=======
       _hg.initializePartition(_task_group_id);
->>>>>>> 64ae0fef
 
       ASSERT(metrics::objective(_bisection_partitioned_hg, _context.partition.objective) ==
         metrics::objective(_hg, _context.partition.objective));
