/*******************************************************************************
 * This file is part of KaHyPar.
 *
 * Copyright (C) 2019 Tobias Heuer <tobias.heuer@kit.edu>
 *
 * KaHyPar is free software: you can redistribute it and/or modify
 * it under the terms of the GNU General Public License as published by
 * the Free Software Foundation, either version 3 of the License, or
 * (at your option) any later version.
 *
 * KaHyPar is distributed in the hope that it will be useful,
 * but WITHOUT ANY WARRANTY; without even the implied warranty of
 * MERCHANTABILITY or FITNESS FOR A PARTICULAR PURPOSE.  See the
 * GNU General Public License for more details.
 *
 * You should have received a copy of the GNU General Public License
 * along with KaHyPar.  If not, see <http://www.gnu.org/licenses/>.
 *
******************************************************************************/

#include "mt-kahypar/partition/initial_partitioning/recursive_initial_partitioner.h"

#include <algorithm>
#include <limits>
#include <vector>

#include "tbb/parallel_invoke.h"
#include "mt-kahypar/macros.h"
#include "mt-kahypar/partition/multilevel.h"
#include "mt-kahypar/partition/coarsening/multilevel_uncoarsener.h"
#include "mt-kahypar/partition/coarsening/nlevel_uncoarsener.h"

#include "mt-kahypar/partition/initial_partitioning/flat/pool_initial_partitioner.h"
#include "mt-kahypar/utils/randomize.h"
#include "mt-kahypar/utils/stats.h"
#include "mt-kahypar/utils/timer.h"


/*!
 * RECURSIVE INITIAL PARTITIONER
 * For reason of simplicity we assume in the following description of the algorithm that
 * the number of threads p and the number of blocks k is a power of 2 and p = k. The recursive
 * initial partitioner is invoked, if the number of vertices is 2 * c * p (where c is our
 * contraction limit multiplier).
 * The recursive initial partitioner starts by performing parallel coarsening with p threads
 * until c * p vertices are reached. Afterwards, the hypergraph is copied and the hypergraphs
 * are recursively coarsened with p / 2 threads each. Once p = 1 (and the contraction limit is 2 * c)
 * we initially bisect the hypergraph in two blocks. After initial partitioning each thread uncontracts
 * its hypergraph (and performs refinement) until 4 * c hypernodes are rechead. Afterwards, we choose the
 * best partition of both recursions and further bisect each block of the partition to obtain a 4-way
 * partition and continue uncontraction with 2 threads until 8 * c hypernodes. This is repeated until
 * we obtain a k-way partition of the hypergraph.
 * Note, the recursive initial partitioner is written in TBBInitializer continuation style. The TBBInitializer continuation
 * style is especially useful for recursive patterns. Each task defines its continuation task. A continuation
 * task defines how computation should continue, if all its child tasks are completed. As a consequence,
 * tasks can be spawned without waiting for their completion, because the continuation task is automatically
 * invoked if all child tasks are terminated. Therefore, no thread will waste CPU time while waiting for
 * their recursive tasks to complete.
 *
 * Implementation Details
 * ----------------------
 * The recursive initial partitioner starts by spawning the root RecursiveTask. The RecursiveTask spawns
 * two RecursiveChildTask. Within such a task the hypergraph is copied and coarsened to the next desired contraction limit.
 * Once that contraction limit is reached the RecursiveChildTask spawns again one RecursiveTask. Once the RecursiveTask
 * of a RecursiveChildTask terminates, the RecursiveChildContinuationTask starts and uncontracts the hypergraph to
 * its original size (and also performs refinement). Once both RecursiveChildTask of a RecursiveTask terminates, the
 * RecursiveContinuationTask starts and chooses the best partition of both recursions and spawns for each block
 * a BisectionTask. The BisectionTask performs a initial partition call to bisect exactly one block of the current
 * partition. Once all BisectionTasks terminates, the BisectionContinuationTask starts and applies all bisections to the
 * current hypergraph.
 */

namespace mt_kahypar {

  struct RecursivePartitionResult {
    RecursivePartitionResult() :
            hypergraph(),
            partitioned_hypergraph(),
            mapping(),
            context(),
            objective(std::numeric_limits<HyperedgeWeight>::max()),
            imbalance(1.0) { }

    explicit RecursivePartitionResult(Context&& c) :
            hypergraph(),
            partitioned_hypergraph(),
            mapping(),
            context(c),
            objective(std::numeric_limits<HyperedgeWeight>::max()),
            imbalance(1.0) { }

    explicit RecursivePartitionResult(const Context& c) :
            hypergraph(),
            partitioned_hypergraph(),
            mapping(),
            context(c),
            objective(std::numeric_limits<HyperedgeWeight>::max()),
            imbalance(1.0) { }

    Hypergraph hypergraph;
    PartitionedHypergraph partitioned_hypergraph;
    parallel::scalable_vector<HypernodeID> mapping;
    Context context;
    HyperedgeWeight objective;
    double imbalance;
  };

  struct OriginalHypergraphInfo {

    double computeAdaptiveEpsilon(const PartitionID current_k) const {
      return std::min(0.99, std::max(std::pow(1.0 + original_epsilon, 1.0 /
        log2(ceil(static_cast<double>(original_k) / static_cast<double>(current_k)) + 1.0)) - 1.0,0.0));
    }

    const PartitionID original_k;
    const double original_epsilon;
  };

  /*!
   * Continuation task for the recursive child task. It is automatically called
   * after the recursive child task terminates and responsible for uncontracting
   * the hypergraph.
   */
  class RecursiveChildContinuationTask : public tbb::task {

  public:
    RecursiveChildContinuationTask(RecursivePartitionResult& result) :
            _coarsener(nullptr),
            _sparsifier(nullptr),
            _result(result) {
      bool nlevel = _result.context.coarsening.algorithm == CoarseningAlgorithm::nlevel_coarsener;
      _uncoarseningData = std::make_shared<UncoarseningData>(nlevel, _result.hypergraph, _result.context);
      _coarsener = CoarsenerFactory::getInstance().createObject(
<<<<<<< HEAD
              _result.context.coarsening.algorithm, _result.hypergraph, _result.context, false, *_uncoarseningData);
=======
              _result.context.coarsening.algorithm, _result.hypergraph, _result.context);
>>>>>>> 6f441da2
      _sparsifier = HypergraphSparsifierFactory::getInstance().createObject(
              _result.context.sparsification.similiar_net_combiner_strategy, _result.context);

    }

    tbb::task* execute() override {
      if ( _sparsifier->isSparsified() ) {
        // In that case, the sparsified hypergraph generated by the
        // heavy hyperedge remover was used for initial partitioning.
        // => Partition has to mapped from sparsified hypergraph to
        // coarsest partitioned hypergraph.
        _sparsifier->undoSparsification(_coarsener->coarsestPartitionedHypergraph());
      }

      _coarsener.reset();

      // Uncontraction
      std::unique_ptr<IRefiner> label_propagation =
              LabelPropagationFactory::getInstance().createObject(
                      _result.context.refinement.label_propagation.algorithm, _result.hypergraph,
                      _result.context);
      std::unique_ptr<IRefiner> fm =
              FMFactory::getInstance().createObject(
                      _result.context.refinement.fm.algorithm, _result.hypergraph,
                      _result.context);

      if (_uncoarseningData->nlevel) {
        _uncoarsener = std::make_unique<NLevelUncoarsener>(_result.hypergraph, _result.context, false, *_uncoarseningData);
      } else {
        _uncoarsener = std::make_unique<MultilevelUncoarsener>(_result.hypergraph, _result.context, false, *_uncoarseningData);
      }
      _result.partitioned_hypergraph = _uncoarsener->uncoarsen(label_propagation, fm);

      // Compute metrics
      _result.objective = metrics::objective(_result.partitioned_hypergraph, _result.context.partition.objective);
      _result.imbalance = metrics::imbalance(_result.partitioned_hypergraph, _result.context);
      return nullptr;
    }

  public:
    std::unique_ptr<ICoarsener> _coarsener;
    std::unique_ptr<IHypergraphSparsifier> _sparsifier;
    std::unique_ptr<IUncoarsener> _uncoarsener;
    std::shared_ptr<UncoarseningData> _uncoarseningData;

  private:
    RecursivePartitionResult& _result;
  };

  /*!
 * Continuation task for the bisection task. The bisection continuation task
 * is called after all bisection tasks terminates and is responsible for applying
 * all bisections done by the bisection tasks to the current hypergraph.
 */
  class BisectionContinuationTask : public tbb::task {
    static constexpr bool enable_heavy_assert = false;
  public:
    BisectionContinuationTask(PartitionedHypergraph& hypergraph,
                              const Context& context,
                              const HyperedgeWeight current_objective,
                              const PartitionID num_bisections) :
            _hg(hypergraph),
            _context(context),
            _current_objective(current_objective),
            _results() {
      _results.reserve(num_bisections);
      for ( PartitionID block = 0; block < num_bisections; ++block ) {
        _results.emplace_back(_context);
      }
    }

    tbb::task* execute() override {
      // Apply all bisections to current hypergraph
      PartitionID unbisected_block = (_context.partition.k % 2 == 1 ? (PartitionID) _results.size() : kInvalidPartition);
      _hg.doParallelForAllNodes([&](const HypernodeID& hn) {
        const PartitionID from = _hg.partID(hn);
        PartitionID to = kInvalidPartition;
        if ( from != unbisected_block ) {
          ASSERT(from != kInvalidPartition && static_cast<size_t>(from) < _results.size());
          ASSERT(hn < _results[from].mapping.size());
          const PartitionedHypergraph& from_hg = _results[from].partitioned_hypergraph;
          to = from_hg.partID(_results[from].mapping[hn]) == 0 ? 2 * from : 2 * from + 1;
        } else {
          to = _context.partition.k - 1;
        }

        ASSERT(to != kInvalidPartition && to < _hg.k());
        if (from != to) {
          _hg.changeNodePart(hn, from, to);
        }
      });

      HEAVY_INITIAL_PARTITIONING_ASSERT([&] {
        HyperedgeWeight expected_objective = _current_objective;
        HyperedgeWeight actual_objective = metrics::objective(_hg, _context.partition.objective);
        for (size_t i = 0; i < _results.size(); ++i) {
          expected_objective += metrics::objective(
                  _results[i].partitioned_hypergraph, _context.partition.objective);
        }

        if (expected_objective != actual_objective) {
          LOG << V(expected_objective) << V(actual_objective);
          return false;
        }
        return true;
      } ());

      return nullptr;
    }

  private:
    PartitionedHypergraph& _hg;
    const Context& _context;
    const HyperedgeWeight _current_objective;

  public:
    parallel::scalable_vector<RecursivePartitionResult> _results;
  };


  /*!
   * A bisection task is started after we return from the recursion. It is
   * responsible for bisecting one block of the current k'-way partition (k' < k).
   */
  class BisectionTask : public tbb::task {

  public:
    BisectionTask(PartitionedHypergraph& hypergraph,
                  const Context& context,
                  const PartitionID block,
                  RecursivePartitionResult& result) :
            _hg(hypergraph),
            _stable_construction_of_incident_edges(context.preprocessing.stable_construction_of_incident_edges),
            _block(block),
            _result(result) { }

    tbb::task* execute() override {
      // Setup Initial Partitioning Context
      std::vector<HypernodeWeight> perfect_balance_part_weights;
      std::vector<HypernodeWeight> max_part_weights;
      perfect_balance_part_weights.emplace_back(_result.context.partition.perfect_balance_part_weights[2 * _block]);
      perfect_balance_part_weights.emplace_back(_result.context.partition.perfect_balance_part_weights[2 * _block + 1]);
      max_part_weights.emplace_back(_result.context.partition.max_part_weights[2 * _block]);
      max_part_weights.emplace_back(_result.context.partition.max_part_weights[2 * _block + 1]);
      _result.context.partition.perfect_balance_part_weights = std::move(perfect_balance_part_weights);
      _result.context.partition.max_part_weights = std::move(max_part_weights);
      _result.context.partition.k = 2;

      // Extract Block of Hypergraph
      bool cut_net_splitting = _result.context.partition.objective == kahypar::Objective::km1;
      auto tmp_hypergraph = _hg.extract(_block, cut_net_splitting, _stable_construction_of_incident_edges);
      _result.hypergraph = std::move(tmp_hypergraph.first);
      _result.mapping = std::move(tmp_hypergraph.second);
      _result.partitioned_hypergraph = PartitionedHypergraph(
              2, _result.hypergraph, parallel_tag_t());

      if ( _result.hypergraph.initialNumNodes() > 0 ) {
        // Spawn Initial Partitioner
        PoolInitialPartitionerContinuation& ip_continuation = *new(allocate_continuation())
                PoolInitialPartitionerContinuation(
                _result.partitioned_hypergraph, _result.context);
        spawn_initial_partitioner(ip_continuation);
      }
      return nullptr;
    }

  private:
    PartitionedHypergraph& _hg;
    bool _stable_construction_of_incident_edges;
    const PartitionID _block;
    RecursivePartitionResult& _result;
  };



  /*!
 * Continuation task for the recursive task. The recursive continuation task
 * is called after all recursive child tasks of the recursive task terminates
 * and is responsible for choosing the best partition of the recursive child tasks
 * and spawn bisection tasks to further transform the k'-way partition into
 * a 2*k'-way partition.
 */
  class RecursiveContinuationTask : public tbb::task {
    static constexpr bool enable_heavy_assert = false;
  public:
    RecursiveContinuationTask(const OriginalHypergraphInfo original_hypergraph_info,
                              PartitionedHypergraph& hypergraph,
                              const Context& context,
                              const bool was_recursion) :
            _original_hypergraph_info(original_hypergraph_info),
            _hg(hypergraph),
            _context(context),
            _was_recursion(was_recursion) { }

    RecursivePartitionResult r1;
    RecursivePartitionResult r2;

    tbb::task* execute() override {
      ASSERT(r1.objective < std::numeric_limits<HyperedgeWeight>::max());

      RecursivePartitionResult best;
      // Choose best partition of both parallel recursion
      bool r1_has_better_quality = r1.objective < r2.objective;
      bool r1_is_balanced = r1.imbalance < r1.context.partition.epsilon;
      bool r2_is_balanced = r2.imbalance < r2.context.partition.epsilon;
      if (!_was_recursion ||
          (r1_has_better_quality && r1_is_balanced) ||
          (r1_is_balanced && !r2_is_balanced) ||
          (r1_has_better_quality && !r1_is_balanced && !r2_is_balanced)) {
        best = std::move(r1);
      } else {
        best = std::move(r2);
      }
      // Note, we move r1 or r2 into best, both contain the the
      // hypergraph and the partitioned hypergraph, whereas the
      // partitioned hypergraph contains a pointer to the hypergraph.
      // Moving r1 or r2 invalidates the pointer to the original
      // hypergraph. Therefore, we explicitly set it here.
      best.partitioned_hypergraph.setHypergraph(best.hypergraph);

      HEAVY_INITIAL_PARTITIONING_ASSERT(best.objective ==
                                        metrics::objective(best.partitioned_hypergraph, _context.partition.objective));

      // Apply best partition to hypergraph
      _hg.doParallelForAllNodes([&](const HypernodeID& hn) {
        PartitionID part_id = best.partitioned_hypergraph.partID(hn);
        ASSERT(part_id != kInvalidPartition && part_id < _hg.k());
        _hg.setOnlyNodePart(hn, part_id);
      });
      _hg.initializePartition();

      // The hypergraph is now partitioned into the number of blocks of the recursive context (best.context.partition.k).
      // Based on wheter we reduced k in recursion, we have to bisect the blocks of the partition
      // in the desired number of blocks of the current context (_context.partition.k).

      HEAVY_INITIAL_PARTITIONING_ASSERT(best.objective == metrics::objective(_hg, _context.partition.objective));

      // Bisect all blocks of best partition, if we are not on the top level of recursive initial partitioning
      // and the number of threads is small than k
      bool perform_bisections =
        _context.type == kahypar::ContextType::initial_partitioning &&
        _context.shared_memory.num_threads < (size_t)_context.partition.k;
      if (perform_bisections) {
        BisectionContinuationTask& bisection_continuation = *new(allocate_continuation())
                BisectionContinuationTask(_hg, _context,
                                          best.objective, _context.partition.k / 2);
        bisection_continuation.set_ref_count(_context.partition.k / 2 );
        for (PartitionID block = 0; block < _context.partition.k / 2; ++block) {
          tbb::task::spawn(*new(bisection_continuation.allocate_child()) BisectionTask(
                  _hg, _context, block, bisection_continuation._results[block]));
        }
      }
      return nullptr;
    }

  private:
    const OriginalHypergraphInfo _original_hypergraph_info;
    PartitionedHypergraph& _hg;
    const Context& _context;
    const bool _was_recursion;
  };



  /*!
   * The recursive task contains the base case for initial bisecting the hypergraph
   * (if p = 1) and performing recursion by calling the recursive child tasks.
   */
  class RecursiveTask : public tbb::task {

  public:
    RecursiveTask(const OriginalHypergraphInfo original_hypergraph_info,
                  PartitionedHypergraph& hypergraph,
                  const Context& context) :
            _original_hypergraph_info(original_hypergraph_info),
            _hg(hypergraph),
            _context(context) { }

    tbb::task* execute() override ;

  private:
    const OriginalHypergraphInfo _original_hypergraph_info;
    PartitionedHypergraph& _hg;
    const Context& _context;
  };


  /*!
   * The recursive child task is responsible for copying the hypergraph
   * and coarsen the hypergraph until the next contraction limit is reached.
   */
  class RecursiveChildTask : public tbb::task {
    static constexpr bool debug = false;
  public:
    RecursiveChildTask(const OriginalHypergraphInfo original_hypergraph_info,
                       PartitionedHypergraph& hypergraph,
                       const Context& context,
                       RecursivePartitionResult& result,
                       const size_t num_threads,
                       const size_t recursion_number,
                       const double degree_of_parallelism) :
            _original_hypergraph_info(original_hypergraph_info),
            _hg(hypergraph),
            _context(context),
            _result(result),
            _num_threads(num_threads),
            _recursion_number(recursion_number),
            _degree_of_parallelism(degree_of_parallelism) { }

    tbb::task* execute() override {
      // Copy hypergraph
      _result = RecursivePartitionResult(setupRecursiveContext());
      _result.hypergraph = _hg.hypergraph().copy(parallel_tag_t());

      DBG << "Perform recursive multilevel partitioner call with"
          << "k =" << _result.context.partition.k << ","
          << "p =" << _result.context.shared_memory.num_threads << ","
          << "c =" << _result.context.coarsening.contraction_limit << "and"
          << "rep =" << _result.context.initial_partitioning.runs;

      RecursiveChildContinuationTask& child_continuation = *new(allocate_continuation())
              RecursiveChildContinuationTask(_result);

      // Coarsening
      child_continuation._coarsener->coarsen();

      // Call recursive initial partitioner
      if ( _context.useSparsification() ) {
        // Sparsify Hypergraph, if heavy hyperedge removal is enabled
        child_continuation._sparsifier->sparsify(child_continuation._coarsener->coarsestHypergraph());
      }

      if ( child_continuation._sparsifier->isSparsified() ) {
        recursivePartition(child_continuation._sparsifier->sparsifiedPartitionedHypergraph(), child_continuation);
      } else {
        recursivePartition(child_continuation._coarsener->coarsestPartitionedHypergraph(), child_continuation);
      }

      return nullptr;
    }

  private:
    void recursivePartition(PartitionedHypergraph& partitioned_hypergraph,
                            RecursiveChildContinuationTask& child_continuation) {
      RecursiveTask& recursive_task = *new(child_continuation.allocate_child()) RecursiveTask(
              _original_hypergraph_info, partitioned_hypergraph, _result.context);
      child_continuation.set_ref_count(1);
      tbb::task::spawn(recursive_task);
    }

    Context setupRecursiveContext() {
      ASSERT(_num_threads >= 1);
      Context context(_context);

      context.type = kahypar::ContextType::initial_partitioning;

      // Shared Memory Parameters
      context.shared_memory.num_threads = _num_threads;
      context.shared_memory.degree_of_parallelism *= _degree_of_parallelism;

      // Partitioning Parameters
      bool reduce_k =
        _context.type == kahypar::ContextType::initial_partitioning &&
        _context.shared_memory.num_threads < (size_t)_context.partition.k && _context.partition.k > 2;
      if (reduce_k) {
        context.partition.k = std::ceil(((double)context.partition.k) / 2.0);
        context.partition.perfect_balance_part_weights.assign(context.partition.k, 0);
        context.partition.max_part_weights.assign(context.partition.k, 0);
        for (PartitionID part = 0; part < _context.partition.k; ++part) {
          context.partition.perfect_balance_part_weights[part / 2] +=
                  _context.partition.perfect_balance_part_weights[part];
        }

        context.partition.epsilon = _original_hypergraph_info.computeAdaptiveEpsilon(context.partition.k);
        for (PartitionID part = 0; part < context.partition.k; ++part) {
          context.partition.max_part_weights[part] = std::ceil(( 1.0 + context.partition.epsilon ) *
                                                                context.partition.perfect_balance_part_weights[part]);
        }
      }
      context.partition.verbose_output = debug;
      context.type = kahypar::ContextType::initial_partitioning;

      // Coarsening Parameters
      context.coarsening.contraction_limit = std::max(
              context.partition.k * context.coarsening.contraction_limit_multiplier,
              2 * ID(context.shared_memory.num_threads) *
              context.coarsening.contraction_limit_multiplier);
      context.setupMaximumAllowedNodeWeight(_hg.totalWeight());
      context.setupSparsificationParameters();

      // Initial Partitioning Parameters
      bool is_parallel_recursion = _context.shared_memory.num_threads != context.shared_memory.num_threads;
      context.initial_partitioning.runs = std::max(context.initial_partitioning.runs / (is_parallel_recursion ? 2 : 1), 1UL);

      return context;
    }

    const OriginalHypergraphInfo _original_hypergraph_info;
    PartitionedHypergraph& _hg;
    const Context& _context;
    RecursivePartitionResult& _result;
    const size_t _num_threads;
    const size_t _recursion_number;
    const double _degree_of_parallelism;
  };


  tbb::task* RecursiveTask::execute() {
    if (_context.shared_memory.num_threads == 1 &&
        _context.coarsening.contraction_limit == 2 * _context.coarsening.contraction_limit_multiplier) {
      // Base Case -> Bisect Hypergraph
      ASSERT(_context.partition.k == 2);
      ASSERT(_context.partition.max_part_weights.size() == 2);
      PoolInitialPartitionerContinuation& ip_continuation = *new(allocate_continuation())
              PoolInitialPartitionerContinuation(_hg, _context);
      spawn_initial_partitioner(ip_continuation);
    } else {
      // We do parallel recursion, if the contract limit is equal to 2 * p * t
      // ( where p is the number of threads and t the contract limit multiplier )
      bool do_parallel_recursion = _context.coarsening.contraction_limit /
                                   (2 * _context.coarsening.contraction_limit_multiplier) ==
                                   _context.shared_memory.num_threads;
      if (do_parallel_recursion) {
        // Perform parallel recursion
        size_t num_threads_1 = std::ceil(((double) std::max(_context.shared_memory.num_threads, 2UL)) / 2.0);
        size_t num_threads_2 = std::floor(((double) std::max(_context.shared_memory.num_threads, 2UL)) / 2.0);

        RecursiveContinuationTask& recursive_continuation = *new(allocate_continuation())
                RecursiveContinuationTask(_original_hypergraph_info, _hg, _context, true);
        RecursiveChildTask& recursion_0 = *new(recursive_continuation.allocate_child()) RecursiveChildTask(
                _original_hypergraph_info, _hg, _context,
                recursive_continuation.r1, num_threads_1, 0, 0.5);
        RecursiveChildTask& recursion_1 = *new(recursive_continuation.allocate_child()) RecursiveChildTask(
                _original_hypergraph_info, _hg, _context,
                recursive_continuation.r2, num_threads_2, 0, 0.5);
        recursive_continuation.set_ref_count(2);
        tbb::task::spawn(recursion_1);
        tbb::task::spawn(recursion_0);
      } else {
        RecursiveContinuationTask& recursive_continuation = *new(allocate_continuation())
                RecursiveContinuationTask(_original_hypergraph_info, _hg, _context, false);
        RecursiveChildTask& recursion = *new(recursive_continuation.allocate_child()) RecursiveChildTask(
                _original_hypergraph_info, _hg, _context,
                recursive_continuation.r1, _context.shared_memory.num_threads, 0, 1.0);
        recursive_continuation.set_ref_count(1);
        tbb::task::spawn(recursion);
      }
    }
    return nullptr;
  }


  void RecursiveInitialPartitioner::initialPartitionImpl() {
    if (_context.type == kahypar::ContextType::main) {
      parallel::MemoryPool::instance().deactivate_unused_memory_allocations();
      utils::Timer::instance().disable();
      utils::Stats::instance().disable();
    }

    RecursiveTask& root_recursive_task = *new(tbb::task::allocate_root()) RecursiveTask(
            OriginalHypergraphInfo { _context.partition.k, _context.partition.epsilon },
            _hg, _context);
    tbb::task::spawn_root_and_wait(root_recursive_task);

    if (_context.type == kahypar::ContextType::main) {
      parallel::MemoryPool::instance().activate_unused_memory_allocations();
      utils::Timer::instance().enable();
      utils::Stats::instance().enable();
    }
  }


}<|MERGE_RESOLUTION|>--- conflicted
+++ resolved
@@ -131,11 +131,7 @@
       bool nlevel = _result.context.coarsening.algorithm == CoarseningAlgorithm::nlevel_coarsener;
       _uncoarseningData = std::make_shared<UncoarseningData>(nlevel, _result.hypergraph, _result.context);
       _coarsener = CoarsenerFactory::getInstance().createObject(
-<<<<<<< HEAD
-              _result.context.coarsening.algorithm, _result.hypergraph, _result.context, false, *_uncoarseningData);
-=======
-              _result.context.coarsening.algorithm, _result.hypergraph, _result.context);
->>>>>>> 6f441da2
+              _result.context.coarsening.algorithm, _result.hypergraph, _result.context, *_uncoarseningData);
       _sparsifier = HypergraphSparsifierFactory::getInstance().createObject(
               _result.context.sparsification.similiar_net_combiner_strategy, _result.context);
 
@@ -163,9 +159,9 @@
                       _result.context);
 
       if (_uncoarseningData->nlevel) {
-        _uncoarsener = std::make_unique<NLevelUncoarsener>(_result.hypergraph, _result.context, false, *_uncoarseningData);
+        _uncoarsener = std::make_unique<NLevelUncoarsener>(_result.hypergraph, _result.context, *_uncoarseningData);
       } else {
-        _uncoarsener = std::make_unique<MultilevelUncoarsener>(_result.hypergraph, _result.context, false, *_uncoarseningData);
+        _uncoarsener = std::make_unique<MultilevelUncoarsener>(_result.hypergraph, _result.context, *_uncoarseningData);
       }
       _result.partitioned_hypergraph = _uncoarsener->uncoarsen(label_propagation, fm);
 
