--- conflicted
+++ resolved
@@ -55,24 +55,6 @@
   APartitionedHypergraph() :
     hypergraph(Factory::construct(TBBNumaArena::GLOBAL_TASK_GROUP,
       7 , 4, { {0, 2}, {0, 1, 3, 4}, {3, 4, 6}, {2, 5, 6} })),
-<<<<<<< HEAD
-    partitioned_hypergraph(3, TBB::GLOBAL_TASK_GROUP, hypergraph),
-    id()
-  {
-    id.resize(7);
-    for ( const HypernodeID& hn : hypergraph.nodes() ) {
-      assert(hypergraph.originalNodeID(hn) < id.size());
-      id[hypergraph.originalNodeID(hn)] = hn;
-    }
-
-    partitioned_hypergraph.setNodePart(id[0], 0);
-    partitioned_hypergraph.setNodePart(id[1], 0);
-    partitioned_hypergraph.setNodePart(id[2], 0);
-    partitioned_hypergraph.setNodePart(id[3], 1);
-    partitioned_hypergraph.setNodePart(id[4], 1);
-    partitioned_hypergraph.setNodePart(id[5], 2);
-    partitioned_hypergraph.setNodePart(id[6], 2);
-=======
     partitioned_hypergraph(3, TBBNumaArena::GLOBAL_TASK_GROUP, hypergraph) {
     partitioned_hypergraph.setNodePart(0, 0);
     partitioned_hypergraph.setNodePart(1, 0);
@@ -81,8 +63,6 @@
     partitioned_hypergraph.setNodePart(4, 1);
     partitioned_hypergraph.setNodePart(5, 2);
     partitioned_hypergraph.setNodePart(6, 2);
-    partitioned_hypergraph.initializeNumCutHyperedges(TBBNumaArena::GLOBAL_TASK_GROUP);
->>>>>>> cadddb90
   }
 
   static void SetUpTestSuite() {
@@ -144,47 +124,12 @@
   });
 }
 
-<<<<<<< HEAD
-
-// Mocking Numa Architecture (=> 2 NUMA Nodes)
-using TypeTraits = TestTypeTraits<2>;
-using HwTopology = typename TypeTraits::HwTopology;
-using TBB = typename TypeTraits::TBB;
-
-// Define NUMA Hypergraph and Factory
-using NumaHyperGraph = NumaHypergraph<StaticHypergraph, HwTopology, TBB>;
-using NumaHyperGraphFactory = NumaHypergraphFactory<
-  StaticHypergraph, StaticHypergraphFactory, HwTopology, TBB>;
-
-
 using PartitionedHypergraphTestTypes =
   ::testing::Types<
-
           PartitionedHypergraphTypeTraits<
                           PartitionedHypergraph<StaticHypergraph, StaticHypergraphFactory>,
                           StaticHypergraph,
-                          StaticHypergraphFactory,
-                          TBBNumaArena>
-
-          ,
-
-          PartitionedHypergraphTypeTraits<
-                          NumaPartitionedHypergraph<NumaHyperGraph, NumaHyperGraphFactory>,
-                          NumaHyperGraph,
-                          NumaHyperGraphFactory,
-                          TBB>
-
-  >;
-=======
-typedef ::testing::Types<PartitionedHypergraphTypeTraits<
-                          PartitionedHypergraph<StaticHypergraph, StaticHypergraphFactory, true>,
-                          StaticHypergraph,
-                          StaticHypergraphFactory>,
-                        PartitionedHypergraphTypeTraits<
-                          PartitionedHypergraph<StaticHypergraph, StaticHypergraphFactory, false>,
-                          StaticHypergraph,
-                          StaticHypergraphFactory>> PartitionedHypergraphTestTypes;
->>>>>>> cadddb90
+                          StaticHypergraphFactory>>;
 
 TYPED_TEST_CASE(APartitionedHypergraph, PartitionedHypergraphTestTypes);
 
@@ -202,35 +147,6 @@
   ASSERT_EQ(2, this->partitioned_hypergraph.partWeight(2));
 }
 
-
-<<<<<<< HEAD
-=======
-TYPED_TEST(APartitionedHypergraph, PerformsTwoConcurrentMovesWhereOnlyOneSucceeds) {
-  std::array<bool, 2> success;
-  executeConcurrent([&] {
-    success[0] = this->partitioned_hypergraph.changeNodePart(0, 0, 1);
-  }, [&] {
-    success[1] = this->partitioned_hypergraph.changeNodePart(0, 0, 2);
-  });
-
-  ASSERT_EQ(2, this->partitioned_hypergraph.partWeight(0));
-  ASSERT_EQ(2, this->partitioned_hypergraph.partSize(0));
-  if ( success[0] ) {
-    ASSERT_FALSE(success[1]);
-    ASSERT_EQ(3, this->partitioned_hypergraph.partWeight(1));
-    ASSERT_EQ(3, this->partitioned_hypergraph.partSize(1));
-    ASSERT_EQ(2, this->partitioned_hypergraph.partWeight(2));
-    ASSERT_EQ(2, this->partitioned_hypergraph.partSize(2));
-  } else {
-    ASSERT_TRUE(success[1]);
-    ASSERT_EQ(2, this->partitioned_hypergraph.partWeight(1));
-    ASSERT_EQ(2, this->partitioned_hypergraph.partSize(1));
-    ASSERT_EQ(3, this->partitioned_hypergraph.partWeight(2));
-    ASSERT_EQ(3, this->partitioned_hypergraph.partSize(2));
-  }
-}
-
->>>>>>> cadddb90
 TYPED_TEST(APartitionedHypergraph, PerformsConcurrentMovesWhereAllSucceed) {
   executeConcurrent([&] {
     ASSERT_TRUE(this->partitioned_hypergraph.changeNodePart(0, 0, 1));
@@ -245,7 +161,6 @@
   ASSERT_EQ(2, this->partitioned_hypergraph.partWeight(0));
   ASSERT_EQ(2, this->partitioned_hypergraph.partWeight(1));
   ASSERT_EQ(3, this->partitioned_hypergraph.partWeight(2));
-
 }
 
 
@@ -732,16 +647,6 @@
 
 TYPED_TEST(APartitionedHypergraph, ComputesPartInfoCorrectIfNodePartsAreSetOnly) {
   this->partitioned_hypergraph.resetPartition();
-<<<<<<< HEAD
-  this->partitioned_hypergraph.setOnlyNodePart(this->id[0], 0);
-  this->partitioned_hypergraph.setOnlyNodePart(this->id[1], 0);
-  this->partitioned_hypergraph.setOnlyNodePart(this->id[2], 0);
-  this->partitioned_hypergraph.setOnlyNodePart(this->id[3], 1);
-  this->partitioned_hypergraph.setOnlyNodePart(this->id[4], 1);
-  this->partitioned_hypergraph.setOnlyNodePart(this->id[5], 2);
-  this->partitioned_hypergraph.setOnlyNodePart(this->id[6], 2);
-  this->partitioned_hypergraph.initializePartition(TBB::GLOBAL_TASK_GROUP);
-=======
   this->partitioned_hypergraph.setOnlyNodePart(0, 0);
   this->partitioned_hypergraph.setOnlyNodePart(1, 0);
   this->partitioned_hypergraph.setOnlyNodePart(2, 0);
@@ -751,7 +656,6 @@
   this->partitioned_hypergraph.setOnlyNodePart(6, 2);
   this->partitioned_hypergraph.initializePartition(TBBNumaArena::GLOBAL_TASK_GROUP);
 
->>>>>>> cadddb90
   ASSERT_EQ(3, this->partitioned_hypergraph.partWeight(0));
   ASSERT_EQ(2, this->partitioned_hypergraph.partWeight(1));
   ASSERT_EQ(2, this->partitioned_hypergraph.partWeight(2));
